--- conflicted
+++ resolved
@@ -5,17 +5,11 @@
 from cupy.cuda import cusolver
 from cupy.cuda import device
 from cupy.linalg import _util
-<<<<<<< HEAD
-import cupyx.scipy.sparse as sparse
+from cupyx.scipy import sparse
 
 from warnings import warn
 import scipy.sparse
 import scipy.sparse.linalg
-=======
-from cupyx.scipy import sparse
-
-from warnings import warn
->>>>>>> deeaaac1
 
 
 def lsqr(A, b):
@@ -124,11 +118,7 @@
 
     if not (sparse.isspmatrix_csr(A) or sparse.isspmatrix_csc(A)):
         warn('CSR or CSC format is required. Converting to CSR format.',
-<<<<<<< HEAD
-             scipy.sparse.SparseEfficiencyWarning)
-=======
              sparse.SparseEfficiencyWarning)
->>>>>>> deeaaac1
         A = A.tocsr()
     A.sum_duplicates()
 
@@ -144,7 +134,6 @@
         # Note: This is for compatibility with SciPy.
         dtype = numpy.promote_types(x.dtype, 'float64')
         x = x.astype(dtype)
-<<<<<<< HEAD
     return x
 
 
@@ -196,20 +185,21 @@
         if trans not in ('N', 'T', 'H'):
             raise ValueError('trans must be \'N\', \'T\', or \'H\'')
 
+        x = rhs.astype(self.L.dtype)
         if trans == 'N':
-            x = rhs[self._perm_r_rev].astype(self.L.dtype)
-            cusparse.csrsm2(self.L, x, lower=True, transa=trans,
-                            blocking=True)
-            cusparse.csrsm2(self.U, x, lower=False, transa=trans,
-                            blocking=True)
-            x = x[self.perm_c]
+            if self.perm_r is not None:
+                x = x[self._perm_r_rev]
+            cusparse.csrsm2(self.L, x, lower=True, transa=trans)
+            cusparse.csrsm2(self.U, x, lower=False, transa=trans)
+            if self.perm_c is not None:
+                x = x[self.perm_c]
         else:
-            x = rhs[self._perm_c_rev].astype(self.L.dtype)
-            cusparse.csrsm2(self.U, x, lower=False, transa=trans,
-                            blocking=True)
-            cusparse.csrsm2(self.L, x, lower=True, transa=trans,
-                            blocking=True)
-            x = x[self.perm_r]
+            if self.perm_c is not None:
+                x = x[self._perm_c_rev]
+            cusparse.csrsm2(self.U, x, lower=False, transa=trans)
+            cusparse.csrsm2(self.L, x, lower=True, transa=trans)
+            if self.perm_r is not None:
+                x = x[self.perm_r]
 
         if not x._f_contiguous:
             # For compatibility with SciPy
@@ -217,7 +207,7 @@
         return x
 
 
-class CusparseLU():
+class CusparseLU(SuperLU):
 
     def __init__(self, a):
         """Incomplete LU factorization of a sparse matrix.
@@ -231,47 +221,15 @@
 
         self.shape = a.shape
         self.nnz = a.nnz
-        self.dtype = a.dtype
-        self.LU = a
-
-    def solve(self, rhs, trans='N'):
-        """Solves linear system of equations with one or several right-hand sides.
-
-        Args:
-            rhs (cupy.ndarray): Right-hand side(s) of equation with dimension
-                ``(M)`` or ``(M, K)``.
-            trans (str): 'N', 'T' or 'H'.
-                'N': Solves ``A * x = rhs``.
-                'T': Solves ``A.T * x = rhs``.
-                'H': Solves ``A.conj().T * x = rhs``.
-
-        Returns:
-            cupy.ndarray:
-                Solution vector(s)
-        """
-        if not isinstance(rhs, cupy.ndarray):
-            raise TypeError('ojb must be cupy.ndarray')
-        if rhs.ndim not in (1, 2):
-            raise ValueError('rhs.ndim must be 1 or 2 (actual: {})'.
-                             format(rhs.ndim))
-        if rhs.shape[0] != self.shape[0]:
-            raise ValueError('shape mismatch (self.shape: {}, rhs.shape: {})'
-                             .format(self.shape, rhs.shape))
-        if trans not in ('N', 'T', 'H'):
-            raise ValueError('trans must be \'N\', \'T\', or \'H\'')
-
-        x = rhs.astype(self.dtype, order='F')
-        if trans == 'N':
-            cusparse.csrsm2(self.LU, x, lower=True, unit_diag=True,
-                            transa=trans, blocking=True)
-            cusparse.csrsm2(self.LU, x, lower=False, unit_diag=False,
-                            transa=trans, blocking=True)
-        else:
-            cusparse.csrsm2(self.LU, x, lower=False, unit_diag=False,
-                            transa=trans, blocking=True)
-            cusparse.csrsm2(self.LU, x, lower=True, unit_diag=True,
-                            transa=trans, blocking=True)
-        return x
+        self.perm_r = None
+        self.perm_c = None
+        # TODO(anaruse): Computes tril and triu on GPU
+        a = a.get()
+        al = scipy.sparse.tril(a)
+        al.setdiag(1.0)
+        au = scipy.sparse.triu(a)
+        self.L = sparse.csr_matrix(al.tocsr())
+        self.U = sparse.csr_matrix(au.tocsr())
 
 
 def factorized(A):
@@ -380,7 +338,7 @@
         raise TypeError('Invalid dtype (actual: {})'.format(A.dtype))
 
     if fill_factor == 1:
-        # computes ILU(0) on the GPU using cuSparse functions
+        # Computes ILU(0) on the GPU using cuSparse functions
         if not sparse.isspmatrix_csr(A):
             a = A.tocsr()
         else:
@@ -393,7 +351,4 @@
         a, fill_factor=fill_factor, drop_tol=drop_tol, drop_rule=drop_rule,
         permc_spec=permc_spec, diag_pivot_thresh=diag_pivot_thresh,
         relax=relax, panel_size=panel_size, options=options)
-    return SuperLU(a_inv)
-=======
-    return x
->>>>>>> deeaaac1
+    return SuperLU(a_inv)