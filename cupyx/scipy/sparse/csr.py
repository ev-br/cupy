import numpy

try:
    import scipy.sparse
    _scipy_available = True
except ImportError:
    _scipy_available = False

import cupy
from cupy.core import _accelerator
from cupy import cusparse
from cupyx.scipy.sparse import base
from cupyx.scipy.sparse import compressed
from cupyx.scipy.sparse import csc
<<<<<<< HEAD
from cupyx.scipy.sparse import index
=======
from cupyx.scipy.sparse import util
>>>>>>> 5121e255

# TODO(leofang): always import cub when hipCUB is supported
if not cupy.cuda.runtime.is_hip:
    from cupy.cuda import cub
else:
    cub = None


class csr_matrix(compressed._compressed_sparse_matrix):

    """Compressed Sparse Row matrix.

    Now it has only part of initializer formats:

    ``csr_matrix(D)``
        ``D`` is a rank-2 :class:`cupy.ndarray`.
    ``csr_matrix(S)``
        ``S`` is another sparse matrix. It is equivalent to ``S.tocsr()``.
    ``csr_matrix((M, N), [dtype])``
        It constructs an empty matrix whose shape is ``(M, N)``. Default dtype
        is float64.
    ``csr_matrix((data, indices, indptr))``
        All ``data``, ``indices`` and ``indptr`` are one-dimenaional
        :class:`cupy.ndarray`.

    Args:
        arg1: Arguments for the initializer.
        shape (tuple): Shape of a matrix. Its length must be two.
        dtype: Data type. It must be an argument of :class:`numpy.dtype`.
        copy (bool): If ``True``, copies of given arrays are always used.

    .. seealso::
        :class:`scipy.sparse.csr_matrix`

    """

    format = 'csr'

    def get(self, stream=None):
        """Returns a copy of the array on host memory.

        Args:
            stream (cupy.cuda.Stream): CUDA stream object. If it is given, the
                copy runs asynchronously. Otherwise, the copy is synchronous.

        Returns:
            scipy.sparse.csr_matrix: Copy of the array on host memory.

        """
        if not _scipy_available:
            raise RuntimeError('scipy is not available')
        data = self.data.get(stream)
        indices = self.indices.get(stream)
        indptr = self.indptr.get(stream)
        return scipy.sparse.csr_matrix(
            (data, indices, indptr), shape=self._shape)

    def _convert_dense(self, x):
        m = cusparse.dense2csr(x)
        return m.data, m.indices, m.indptr

    def _swap(self, x, y):
        return (x, y)

    def _add_sparse(self, other, alpha, beta):
        self.sum_duplicates()
        other = other.tocsr()
        other.sum_duplicates()
        if cusparse.check_availability('csrgeam2'):
            csrgeam = cusparse.csrgeam2
        elif cusparse.check_availability('csrgeam'):
            csrgeam = cusparse.csrgeam
        else:
            raise NotImplementedError
        return csrgeam(self, other, alpha, beta)

    def __eq__(self, other):
        raise NotImplementedError

    def __ne__(self, other):
        raise NotImplementedError

    def __lt__(self, other):
        raise NotImplementedError

    def __gt__(self, other):
        raise NotImplementedError

    def __le__(self, other):
        raise NotImplementedError

    def __ge__(self, other):
        raise NotImplementedError

    def __mul__(self, other):
        if cupy.isscalar(other):
            self.sum_duplicates()
            return self._with_data(self.data * other)
        elif isspmatrix_csr(other):
            self.sum_duplicates()
            other.sum_duplicates()
            if cusparse.check_availability('csrgemm2'):
                return cusparse.csrgemm2(self, other)
            elif cusparse.check_availability('csrgemm'):
                return cusparse.csrgemm(self, other)
            else:
                raise NotImplementedError
        elif csc.isspmatrix_csc(other):
            self.sum_duplicates()
            other.sum_duplicates()
            if cusparse.check_availability('csrgemm'):
                return cusparse.csrgemm(self, other.T, transb=True)
            elif cusparse.check_availability('csrgemm2'):
                b = other.tocsr()
                b.sum_duplicates()
                return cusparse.csrgemm2(self, b)
            else:
                raise NotImplementedError
        elif base.isspmatrix(other):
            return self * other.tocsr()
        elif base.isdense(other):
            if other.ndim == 0:
                self.sum_duplicates()
                return self._with_data(self.data * other)
            elif other.ndim == 1:
                self.sum_duplicates()
                other = cupy.asfortranarray(other)
                for accelerator in _accelerator.get_routine_accelerators():
                    if (accelerator == _accelerator.ACCELERATOR_CUB
                            and other.flags.c_contiguous):
                        return cub.device_csrmv(
                            self.shape[0], self.shape[1], self.nnz,
                            self.data, self.indptr, self.indices, other)
                if (cusparse.check_availability('csrmvEx') and self.nnz > 0 and
                        cusparse.csrmvExIsAligned(self, other)):
                    # csrmvEx does not work if nnz == 0
                    csrmv = cusparse.csrmvEx
                elif cusparse.check_availability('csrmv'):
                    csrmv = cusparse.csrmv
                elif cusparse.check_availability('spmv'):
                    csrmv = cusparse.spmv
                else:
                    raise NotImplementedError
                return csrmv(self, other)
            elif other.ndim == 2:
                self.sum_duplicates()
                if cusparse.check_availability('csrmm2'):
                    csrmm = cusparse.csrmm2
                elif cusparse.check_availability('spmm'):
                    csrmm = cusparse.spmm
                else:
                    raise NotImplementedError
                return csrmm(self, cupy.asfortranarray(other))
            else:
                raise ValueError('could not interpret dimensions')
        else:
            return NotImplemented

    def __div__(self, other):
        raise NotImplementedError

    def __rdiv__(self, other):
        raise NotImplementedError

    def __truediv__(self, other):
        """Point-wise division by scalar"""
        if util.isscalarlike(other):
            if self.dtype == numpy.complex64:
                # Note: This is a work-around to make the output dtype the same
                # as SciPy. It might be SciPy version dependent.
                dtype = numpy.float32
            else:
                if cupy.isscalar(other):
                    dtype = numpy.float64
                else:
                    dtype = numpy.promote_types(numpy.float64, other.dtype)
            d = cupy.array(1. / other, dtype=dtype)
            return multiply_by_scalar(self, d)
        # TODO(anaruse): Implement divide by dense or sparse matrix
        raise NotImplementedError

    def __rtruediv__(self, other):
        raise NotImplementedError

    def diagonal(self, k=0):
        # TODO(unno): Implement diagonal
        raise NotImplementedError

    def eliminate_zeros(self):
        """Removes zero entories in place."""
        compress = cusparse.csr2csr_compress(self, 0)
        self.data = compress.data
        self.indices = compress.indices
        self.indptr = compress.indptr

    def maximum(self, other):
        # TODO(unno): Implement maximum
        raise NotImplementedError

    def minimum(self, other):
        # TODO(unno): Implement minimum
        raise NotImplementedError

    def multiply(self, other):
        """Point-wise multiplication by another matrix, vector or scalar"""
        if cupy.isscalar(other):
            return multiply_by_scalar(self, other)
        elif util.isdense(other):
            self.sum_duplicates()
            other = cupy.atleast_2d(other)
            return multiply_by_dense(self, other)
        elif isspmatrix_csr(other):
            self.sum_duplicates()
            other.sum_duplicates()
            return multiply_by_csr(self, other)
        else:
            msg = 'expected scalar, dense matrix/vector or csr matrixr'
            raise TypeError(msg)

    # TODO(unno): Implement reshape

    def sort_indices(self):
        """Sorts the indices of this matrix *in place*.

        .. warning::
            Calling this function might synchronize the device.

        """
        print("Sorting indices!")
        if not self.has_sorted_indices:
            cusparse.csrsort(self)
            self.has_sorted_indices = True

    def toarray(self, order=None, out=None):
        """Returns a dense matrix representing the same value.

        Args:
            order ({'C', 'F', None}): Whether to store data in C (row-major)
                order or F (column-major) order. Default is C-order.
            out: Not supported.

        Returns:
            cupy.ndarray: Dense array representing the same matrix.

        .. seealso:: :meth:`scipy.sparse.csr_matrix.toarray`

        """
        order = 'C' if order is None else order.upper()
        if self.nnz == 0:
            return cupy.zeros(shape=self.shape, dtype=self.dtype, order=order)

        x = self.copy()
        x.has_canonical_format = False  # need to enforce sum_duplicates
        x.sum_duplicates()
        # csr2dense returns F-contiguous array.
        if order == 'C':
            # To return C-contiguous array, it uses transpose.
            return cusparse.csc2dense(x.T).T
        elif order == 'F':
            return cusparse.csr2dense(x)
        else:
            raise ValueError('order not understood')

    def tobsr(self, blocksize=None, copy=False):
        # TODO(unno): Implement tobsr
        raise NotImplementedError

    def tocoo(self, copy=False):
        """Converts the matrix to COOdinate format.

        Args:
            copy (bool): If ``False``, it shares data arrays as much as
                possible.

        Returns:
            cupyx.scipy.sparse.coo_matrix: Converted matrix.

        """
        if copy:
            data = self.data.copy()
            indices = self.indices.copy()
        else:
            data = self.data
            indices = self.indices

        return cusparse.csr2coo(self, data, indices)

    def tocsc(self, copy=False):
        """Converts the matrix to Compressed Sparse Column format.

        Args:
            copy (bool): If ``False``, it shares data arrays as much as
                possible. Actually this option is ignored because all
                arrays in a matrix cannot be shared in csr to csc conversion.

        Returns:
            cupyx.scipy.sparse.csc_matrix: Converted matrix.

        """
        # copy is ignored
        if cusparse.check_availability('csr2csc'):
            csr2csc = cusparse.csr2csc
        elif cusparse.check_availability('csr2cscEx2'):
            csr2csc = cusparse.csr2cscEx2
        else:
            raise NotImplementedError
        # don't touch has_sorted_indices, as cuSPARSE made no guarantee
        return csr2csc(self)

    def tocsr(self, copy=False):
        """Converts the matrix to Compressed Sparse Row format.

        Args:
            copy (bool): If ``False``, the method returns itself.
                Otherwise it makes a copy of the matrix.

        Returns:
            cupyx.scipy.sparse.csr_matrix: Converted matrix.

        """
        if copy:
            return self.copy()
        else:
            return self

    def todia(self, copy=False):
        # TODO(unno): Implement todia
        raise NotImplementedError

    def todok(self, copy=False):
        # TODO(unno): Implement todok
        raise NotImplementedError

    def tolil(self, copy=False):
        # TODO(unno): Implement tolil
        raise NotImplementedError

    def transpose(self, axes=None, copy=False):
        """Returns a transpose matrix.

        Args:
            axes: This option is not supported.
            copy (bool): If ``True``, a returned matrix shares no data.
                Otherwise, it shared data arrays as much as possible.

        Returns:
            cupyx.scipy.sparse.spmatrix: Transpose matrix.

        """
        if axes is not None:
            raise ValueError(
                'Sparse matrices do not support an \'axes\' parameter because '
                'swapping dimensions is the only logical permutation.')

        shape = self.shape[1], self.shape[0]
        trans = csc.csc_matrix(
            (self.data, self.indices, self.indptr), shape=shape, copy=copy)
        trans.has_canonical_format = self.has_canonical_format
        return trans

    def getrow(self, i):
        """Returns a copy of row i of the matrix, as a (1 x n)
        CSR matrix (row vector).

        Args:
            i (integer): Row

        Returns:
            cupyx.scipy.sparse.csr_matrix: Sparse matrix with single row
        """
        M, N = self.shape
        i = int(i)
        if i < 0:
            i += M
        if i < 0 or i >= M:
            raise IndexError('index (%d) out of range' % i)
        indptr, indices, data = index._get_csr_submatrix(
            self.indptr, self.indices, self.data, i, i + 1, 0, N)
        return csr_matrix((data, indices, indptr), shape=(1, N),
                          dtype=self.dtype, copy=False)

    def getcol(self, i):
        """Returns a copy of column i of the matrix, as a (m x 1)
        CSR matrix (column vector).

        Args:
            i (integer): Column

        Returns:
            cupyx.scipy.sparse.csr_matrix: Sparse matrix with single column
        """
        M, N = self.shape
        i = int(i)
        if i < 0:
            i += N
        if i < 0 or i >= N:
            raise IndexError('index (%d) out of range' % i)
        indptr, indices, data = index._get_csr_submatrix(
            self.indptr, self.indices, self.data, 0, M, i, i + 1)
        return csr_matrix((data, indices, indptr), shape=(M, 1),
                          dtype=self.dtype, copy=False)

    def _get_intXarray(self, row, col):
        return self.getrow(row)._minor_index_fancy(col)

    def _get_intXslice(self, row, col):
        if col.step in (1, None):
            return self._get_submatrix(row, col, copy=True)

        M, N = self.shape
        start, stop, stride = col.indices(N)

        ii, jj = self.indptr[row:row+2]
        row_indices = self.indices[ii:jj]
        row_data = self.data[ii:jj]

        if stride > 0:
            ind = (row_indices >= start) & (row_indices < stop)
        else:
            ind = (row_indices <= start) & (row_indices > stop)

        if abs(stride) > 1:
            ind &= (row_indices - start) % stride == 0

        row_indices = (row_indices[ind] - start) // stride
        row_data = row_data[ind]
        row_indptr = cupy.array([0, len(row_indices)])

        if stride < 0:
            row_data = row_data[::-1]
            row_indices = abs(row_indices[::-1])

        shape = (1, int(cupy.ceil(float(stop - start) / stride)))
        return csr_matrix((row_data, row_indices, row_indptr), shape=shape,
                          dtype=self.dtype, copy=False)

    def _get_sliceXint(self, row, col):
        if row.step in (1, None):
            return self._get_submatrix(row, col, copy=True)
        return self._major_slice(row)._get_submatrix(minor=col)

    def _get_sliceXarray(self, row, col):
        return self._major_slice(row)._minor_index_fancy(col)

    def _get_arrayXint(self, row, col):
        return self._major_index_fancy(row)._get_submatrix(minor=col)

    def _get_arrayXslice(self, row, col):
        if col.step not in (1, None):
            col = cupy.arange(*col.indices(self.shape[1]))
            return self._get_arrayXarray(row, col)
        return self._major_index_fancy(row)._get_submatrix(minor=col)


def isspmatrix_csr(x):
    """Checks if a given matrix is of CSR format.

    Returns:
        bool: Returns if ``x`` is :class:`cupyx.scipy.sparse.csr_matrix`.

    """
    return isinstance(x, csr_matrix)


def multiply_by_scalar(sp, a):
    data = sp.data * a
    indices = sp.indices.copy()
    indptr = sp.indptr.copy()
    return csr_matrix((data, indices, indptr), shape=sp.shape)


def multiply_by_dense(sp, dn):
    sp_m, sp_n = sp.shape
    dn_m, dn_n = dn.shape
    if not (sp_m == dn_m or sp_m == 1 or dn_m == 1):
        raise ValueError('inconsistent shape')
    if not (sp_n == dn_n or sp_n == 1 or dn_n == 1):
        raise ValueError('inconsistent shape')
    m, n = max(sp_m, dn_m), max(sp_n, dn_n)
    nnz = sp.nnz * (m // sp_m) * (n // sp_n)
    dtype = numpy.promote_types(sp.dtype, dn.dtype)
    data = cupy.empty(nnz, dtype=dtype)
    indices = cupy.empty(nnz, dtype=sp.indices.dtype)
    if m > sp_m:
        if n > sp_n:
            indptr = cupy.arange(0, nnz+1, n, dtype=sp.indptr.dtype)
        else:
            indptr = cupy.arange(0, nnz+1, sp.nnz, dtype=sp.indptr.dtype)
    else:
        indptr = sp.indptr.copy()
        if n > sp_n:
            indptr *= n

    # out = sp * dn
    cupy_multiply_by_dense()(sp.data, sp.indptr, sp.indices, sp_m, sp_n,
                             dn, dn_m, dn_n, indptr, m, n, data, indices)

    return csr_matrix((data, indices, indptr), shape=(m, n))


@cupy.util.memoize(for_each_device=True)
def cupy_multiply_by_dense():
    return cupy.ElementwiseKernel(
        '''
        raw S SP_DATA, raw I SP_INDPTR, raw I SP_INDICES,
        int32 SP_M, int32 SP_N,
        raw D DN_DATA, int32 DN_M, int32 DN_N,
        raw I OUT_INDPTR, int32 OUT_M, int32 OUT_N
        ''',
        'O OUT_DATA, I OUT_INDICES',
        '''
        int i_out = i;
        int _min = 0;
        int _max = OUT_M - 1;
        int m_out = (_min + _max) / 2;
        while (_min < _max) {
            if (i_out < OUT_INDPTR[m_out]) {
                _max = m_out - 1;
            }
            else if (i_out >= OUT_INDPTR[m_out+1]) {
                _min = m_out + 1;
            }
            else {
                break;
            }
            m_out = (_min + _max) / 2;
        }
        int i_sp = i_out;
        if (OUT_M > SP_M && SP_M == 1) {
            i_sp -= OUT_INDPTR[m_out];
        }
        if (OUT_N > SP_N && SP_N == 1) {
            i_sp /= OUT_N;
        }
        int n_out = SP_INDICES[i_sp];
        if (OUT_N > SP_N && SP_N == 1) {
            n_out = i_out - OUT_INDPTR[m_out];
        }
        int m_dn = m_out;
        if (OUT_M > DN_M && DN_M == 1) {
            m_dn = 0;
        }
        int n_dn = n_out;
        if (OUT_N > DN_N && DN_N == 1) {
            n_dn = 0;
        }
        OUT_DATA = (O)(SP_DATA[i_sp] * DN_DATA[n_dn + (DN_N * m_dn)]);
        OUT_INDICES = n_out;
        ''',
        'cupy_multiply_by_dense'
    )


def multiply_by_csr(a, b):
    a_m, a_n = a.shape
    b_m, b_n = b.shape
    if not (a_m == b_m or a_m == 1 or b_m == 1):
        raise ValueError('inconsistent shape')
    if not (a_n == b_n or a_n == 1 or b_n == 1):
        raise ValueError('inconsistent shape')
    m, n = max(a_m, b_m), max(a_n, b_n)
    a_nnz = a.nnz * (m // a_m) * (n // a_n)
    b_nnz = b.nnz * (m // b_m) * (n // b_n)
    if a_nnz > b_nnz:
        return multiply_by_csr(b, a)
    c_nnz = a_nnz
    dtype = numpy.promote_types(a.dtype, b.dtype)
    c_data = cupy.empty(c_nnz, dtype=dtype)
    c_indices = cupy.empty(c_nnz, dtype=a.indices.dtype)
    if m > a_m:
        if n > a_n:
            c_indptr = cupy.arange(0, c_nnz+1, n, dtype=a.indptr.dtype)
        else:
            c_indptr = cupy.arange(0, c_nnz+1, a.nnz, dtype=a.indptr.dtype)
    else:
        c_indptr = a.indptr.copy()
        if n > a_n:
            c_indptr *= n
    flags = cupy.zeros(c_nnz+1, dtype=a.indices.dtype)
    nnz_each_row = cupy.zeros(m+1, dtype=a.indptr.dtype)

    # compute c = a * b where necessary and get sparsity pattern of matrix d
    cupy_multiply_by_csr_step1()(
        a.data, a.indptr, a.indices, a_m, a_n,
        b.data, b.indptr, b.indices, b_m, b_n,
        c_indptr, m, n, c_data, c_indices, flags, nnz_each_row)

    flags = cupy.cumsum(flags, dtype=a.indptr.dtype)
    d_indptr = cupy.cumsum(nnz_each_row, dtype=a.indptr.dtype)
    d_nnz = int(d_indptr[-1])
    d_data = cupy.empty(d_nnz, dtype=dtype)
    d_indices = cupy.empty(d_nnz, dtype=a.indices.dtype)

    # remove zero elements in matric c
    cupy_multiply_by_csr_step2()(c_data, c_indices, flags, d_data, d_indices)

    return csr_matrix((d_data, d_indices, d_indptr), shape=(m, n))


@cupy.util.memoize(for_each_device=True)
def cupy_multiply_by_csr_step1():
    return cupy.ElementwiseKernel(
        '''
        raw A A_DATA, raw I A_INDPTR, raw I A_INDICES, int32 A_M, int32 A_N,
        raw B B_DATA, raw I B_INDPTR, raw I B_INDICES, int32 B_M, int32 B_N,
        raw I C_INDPTR, int32 C_M, int32 C_N
        ''',
        'C C_DATA, I C_INDICES, raw I FLAGS, raw I NNZ_EACH_ROW',
        '''
        int i_c = i;
        int _min = 0;
        int _max = C_M - 1;
        int m_c;
        while (_min <= _max) {
            m_c = (_min + _max) / 2;
            if (i_c < C_INDPTR[m_c]) {
                _max = m_c - 1;
            }
            else if (i_c >= C_INDPTR[m_c+1]) {
                _min = m_c + 1;
            }
            else {
                break;
            }
        }
        int i_a = i;
        if (C_M > A_M && A_M == 1) {
            i_a -= C_INDPTR[m_c];
        }
        if (C_N > A_N && A_N == 1) {
            i_a /= C_N;
        }
        int n_c = A_INDICES[i_a];
        if (C_N > A_N && A_N == 1) {
            n_c = i % C_N;
        }
        int m_b = m_c;
        if (C_M > B_M && B_M == 1) {
            m_b = 0;
        }
        int n_b = n_c;
        if (C_N > B_N && B_N == 1) {
            n_b = 0;
        }
        int i_b = -1;
        int j_min = B_INDPTR[m_b];
        int j_max = B_INDPTR[m_b+1] - 1;
        while (j_min <= j_max) {
            int j = (j_min + j_max) / 2;
            if (n_b < B_INDICES[j]) {
                j_max = j - 1;
            }
            else if (n_b > B_INDICES[j]) {
                j_min = j + 1;
            }
            else {
                i_b = j;
                break;
            }
        }
        if (i_b >= 0) {
            atomicAdd(&(NNZ_EACH_ROW[m_c+1]), 1);
            FLAGS[i+1] = 1;
            C_DATA = (C)(A_DATA[i_a] * B_DATA[i_b]);
            C_INDICES = n_c;
        }
        ''',
        'cupy_multiply_by_csr_step1'
    )


@cupy.util.memoize(for_each_device=True)
def cupy_multiply_by_csr_step2():
    return cupy.ElementwiseKernel(
        'T C_DATA, I C_INDICES, raw I FLAGS',
        'raw D D_DATA, raw I D_INDICES',
        '''
        int j = FLAGS[i];
        if (j < FLAGS[i+1]) {
            D_DATA[j] = (D)(C_DATA);
            D_INDICES[j] = C_INDICES;
        }
        ''',
        'cupy_multiply_by_csr_step2'
    )<|MERGE_RESOLUTION|>--- conflicted
+++ resolved
@@ -12,11 +12,8 @@
 from cupyx.scipy.sparse import base
 from cupyx.scipy.sparse import compressed
 from cupyx.scipy.sparse import csc
-<<<<<<< HEAD
 from cupyx.scipy.sparse import index
-=======
 from cupyx.scipy.sparse import util
->>>>>>> 5121e255
 
 # TODO(leofang): always import cub when hipCUB is supported
 if not cupy.cuda.runtime.is_hip:
