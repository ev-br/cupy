--- conflicted
+++ resolved
@@ -6,42 +6,13 @@
 
 from cupy_backends.cuda import stream as stream_module
 import cupy
-<<<<<<< HEAD
+from cupy import _util
 from cupy import _core
-=======
-from cupy import _util
-from cupy import core
->>>>>>> cd2550f1
 from cupy import cuda
 from cupy import get_array_module
 from cupy import testing
 
 
-<<<<<<< HEAD
-class TestGetSize(unittest.TestCase):
-
-    def test_none(self):
-        assert _core.get_size(None) == ()
-
-    def check_collection(self, a):
-        assert _core.get_size(a) == tuple(a)
-
-    def test_list(self):
-        self.check_collection([1, 2, 3])
-
-    def test_tuple(self):
-        self.check_collection((1, 2, 3))
-
-    def test_int(self):
-        assert _core.get_size(1) == (1,)
-
-    def test_float(self):
-        with pytest.raises(ValueError):
-            _core.get_size(1.0)
-
-
-=======
->>>>>>> cd2550f1
 def wrap_take(array, *args, **kwargs):
     if get_array_module(array) == numpy:
         kwargs['mode'] = 'wrap'
