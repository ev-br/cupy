import unittest

import numpy
import pytest

import cupy
<<<<<<< HEAD
from cupy._core import _accelerator
=======
import cupy.core._accelerator as _acc
from cupy.core import _cub_reduction
>>>>>>> cd2550f1
from cupy import testing


@testing.gpu
class TestSearch(unittest.TestCase):

    @testing.for_all_dtypes(no_complex=True)
    @testing.numpy_cupy_allclose()
    def test_argmax_all(self, xp, dtype):
        a = testing.shaped_random((2, 3), xp, dtype)
        return a.argmax()

    @testing.for_all_dtypes(no_complex=True)
    @testing.numpy_cupy_allclose()
    def test_external_argmax_all(self, xp, dtype):
        a = testing.shaped_random((2, 3), xp, dtype)
        return xp.argmax(a)

    @testing.for_all_dtypes(no_complex=True)
    @testing.numpy_cupy_allclose(accept_error=ValueError)
    def test_argmax_nan(self, xp, dtype):
        a = xp.array([float('nan'), -1, 1], dtype)
        return a.argmax()

    @testing.for_all_dtypes(no_complex=True)
    @testing.numpy_cupy_allclose()
    def test_argmax_axis_large(self, xp, dtype):
        a = testing.shaped_random((3, 1000), xp, dtype)
        return a.argmax(axis=0)

    @testing.for_all_dtypes(no_complex=True)
    @testing.numpy_cupy_allclose()
    def test_external_argmax_axis_large(self, xp, dtype):
        a = testing.shaped_random((3, 1000), xp, dtype)
        return xp.argmax(a, axis=0)

    @testing.for_all_dtypes(no_complex=True)
    @testing.numpy_cupy_allclose()
    def test_argmax_axis0(self, xp, dtype):
        a = testing.shaped_random((2, 3, 4), xp, dtype)
        return a.argmax(axis=0)

    @testing.for_all_dtypes(no_complex=True)
    @testing.numpy_cupy_allclose()
    def test_argmax_axis1(self, xp, dtype):
        a = testing.shaped_random((2, 3, 4), xp, dtype)
        return a.argmax(axis=1)

    @testing.for_all_dtypes(no_complex=True)
    @testing.numpy_cupy_allclose()
    def test_argmax_axis2(self, xp, dtype):
        a = testing.shaped_random((2, 3, 4), xp, dtype)
        return a.argmax(axis=2)

    @testing.for_all_dtypes(no_complex=True)
    @testing.numpy_cupy_allclose()
    def test_argmax_tie(self, xp, dtype):
        a = xp.array([0, 5, 2, 3, 4, 5], dtype)
        return a.argmax()

    @testing.for_all_dtypes(no_complex=True)
    def test_argmax_zero_size(self, dtype):
        for xp in (numpy, cupy):
            a = testing.shaped_random((0, 1), xp, dtype)
            with pytest.raises(ValueError):
                a.argmax()

    @testing.for_all_dtypes(no_complex=True)
    def test_argmax_zero_size_axis0(self, dtype):
        for xp in (numpy, cupy):
            a = testing.shaped_random((0, 1), xp, dtype)
            with pytest.raises(ValueError):
                a.argmax(axis=0)

    @testing.for_all_dtypes(no_complex=True)
    @testing.numpy_cupy_allclose()
    def test_argmax_zero_size_axis1(self, xp, dtype):
        a = testing.shaped_random((0, 1), xp, dtype)
        return a.argmax(axis=1)

    @testing.for_all_dtypes(no_complex=True)
    @testing.numpy_cupy_allclose()
    def test_argmin_all(self, xp, dtype):
        a = testing.shaped_random((2, 3), xp, dtype)
        return a.argmin()

    @testing.for_all_dtypes(no_complex=True)
    @testing.numpy_cupy_allclose(accept_error=ValueError)
    def test_argmin_nan(self, xp, dtype):
        a = xp.array([float('nan'), -1, 1], dtype)
        return a.argmin()

    @testing.for_all_dtypes(no_complex=True)
    @testing.numpy_cupy_allclose()
    def test_external_argmin_all(self, xp, dtype):
        a = testing.shaped_random((2, 3), xp, dtype)
        return xp.argmin(a)

    @testing.for_all_dtypes(no_complex=True)
    @testing.numpy_cupy_allclose()
    def test_argmin_axis_large(self, xp, dtype):
        a = testing.shaped_random((3, 1000), xp, dtype)
        return a.argmin(axis=0)

    @testing.for_all_dtypes(no_complex=True)
    @testing.numpy_cupy_allclose()
    def test_external_argmin_axis_large(self, xp, dtype):
        a = testing.shaped_random((3, 1000), xp, dtype)
        return xp.argmin(a, axis=0)

    @testing.for_all_dtypes(no_complex=True)
    @testing.numpy_cupy_allclose()
    def test_argmin_axis0(self, xp, dtype):
        a = testing.shaped_random((2, 3, 4), xp, dtype)
        return a.argmin(axis=0)

    @testing.for_all_dtypes(no_complex=True)
    @testing.numpy_cupy_allclose()
    def test_argmin_axis1(self, xp, dtype):
        a = testing.shaped_random((2, 3, 4), xp, dtype)
        return a.argmin(axis=1)

    @testing.for_all_dtypes(no_complex=True)
    @testing.numpy_cupy_allclose()
    def test_argmin_axis2(self, xp, dtype):
        a = testing.shaped_random((2, 3, 4), xp, dtype)
        return a.argmin(axis=2)

    @testing.for_all_dtypes(no_complex=True)
    @testing.numpy_cupy_allclose()
    def test_argmin_tie(self, xp, dtype):
        a = xp.array([0, 1, 2, 3, 0, 5], dtype)
        return a.argmin()

    @testing.for_all_dtypes(no_complex=True)
    def test_argmin_zero_size(self, dtype):
        for xp in (numpy, cupy):
            a = testing.shaped_random((0, 1), xp, dtype)
            with pytest.raises(ValueError):
                return a.argmin()

    @testing.for_all_dtypes(no_complex=True)
    def test_argmin_zero_size_axis0(self, dtype):
        for xp in (numpy, cupy):
            a = testing.shaped_random((0, 1), xp, dtype)
            with pytest.raises(ValueError):
                a.argmin(axis=0)

    @testing.for_all_dtypes(no_complex=True)
    @testing.numpy_cupy_allclose()
    def test_argmin_zero_size_axis1(self, xp, dtype):
        a = testing.shaped_random((0, 1), xp, dtype)
        return a.argmin(axis=1)


# TODO(leofang): remove this once CUDA 9.0 is dropped
def _skip_cuda90(dtype):
    ver = cupy.cuda.runtime.runtimeGetVersion()
    if dtype == cupy.float16 and ver == 9000:
        pytest.skip('CUB does not support fp16 on CUDA 9.0')


# This class compares CUB results against NumPy's
# TODO(leofang): test axis after support is added
@testing.parameterize(*testing.product({
    'shape': [(10,), (10, 20), (10, 20, 30), (10, 20, 30, 40)],
    'order_and_axis': (('C', -1), ('C', None), ('F', 0), ('F', None)),
    'backend': ('device', 'block'),
}))
@testing.gpu
@unittest.skipUnless(cupy.cuda.cub.available, 'The CUB routine is not enabled')
class TestCubReduction(unittest.TestCase):

    def setUp(self):
        self.order, self.axis = self.order_and_axis
        self.old_routine_accelerators = _acc.get_routine_accelerators()
        self.old_reduction_accelerators = _acc.get_reduction_accelerators()
        if self.backend == 'device':
            if self.axis is not None:
                raise unittest.SkipTest('does not support')
            _acc.set_routine_accelerators(['cub'])
            _acc.set_reduction_accelerators([])
        elif self.backend == 'block':
            _acc.set_routine_accelerators([])
            _acc.set_reduction_accelerators(['cub'])

    def tearDown(self):
        _acc.set_routine_accelerators(self.old_routine_accelerators)
        _acc.set_reduction_accelerators(self.old_reduction_accelerators)

    @testing.for_dtypes('bhilBHILefdFD')
    @testing.numpy_cupy_allclose(rtol=1E-5, contiguous_check=False)
    def test_cub_argmin(self, xp, dtype):
        _skip_cuda90(dtype)
        a = testing.shaped_random(self.shape, xp, dtype)
        if self.order == 'C':
            a = xp.ascontiguousarray(a)
        else:
            a = xp.asfortranarray(a)

        if xp is numpy:
            return a.argmin(axis=self.axis)

        # xp is cupy, first ensure we really use CUB
        ret = cupy.empty(())  # Cython checks return type, need to fool it
<<<<<<< HEAD
        func = 'cupy._core._routines_statistics.cub.device_reduce'
        with testing.AssertFunctionIsCalled(func, return_value=ret):
            a.argmin()
=======
        if self.backend == 'device':
            func_name = 'cupy.core._routines_statistics.cub.'
            func_name += 'device_reduce'
            with testing.AssertFunctionIsCalled(func_name, return_value=ret):
                a.argmin(axis=self.axis)
        elif self.backend == 'block':
            # this is the only function we can mock; the rest is cdef'd
            func_name = 'cupy.core._cub_reduction.'
            func_name += '_SimpleCubReductionKernel_get_cached_function'
            func = _cub_reduction._SimpleCubReductionKernel_get_cached_function
            if self.axis is not None and len(self.shape) > 1:
                times_called = 1  # one pass
            else:
                times_called = 2  # two passes
            with testing.AssertFunctionIsCalled(
                    func_name, wraps=func, times_called=times_called):
                a.argmin(axis=self.axis)
>>>>>>> cd2550f1
        # ...then perform the actual computation
        return a.argmin(axis=self.axis)

    @testing.for_dtypes('bhilBHILefdFD')
    @testing.numpy_cupy_allclose(rtol=1E-5, contiguous_check=False)
    def test_cub_argmax(self, xp, dtype):
        _skip_cuda90(dtype)
        a = testing.shaped_random(self.shape, xp, dtype)
        if self.order == 'C':
            a = xp.ascontiguousarray(a)
        else:
            a = xp.asfortranarray(a)

        if xp is numpy:
            return a.argmax(axis=self.axis)

        # xp is cupy, first ensure we really use CUB
        ret = cupy.empty(())  # Cython checks return type, need to fool it
<<<<<<< HEAD
        func = 'cupy._core._routines_statistics.cub.device_reduce'
        with testing.AssertFunctionIsCalled(func, return_value=ret):
            a.argmax()
=======
        if self.backend == 'device':
            func_name = 'cupy.core._routines_statistics.cub.'
            func_name += 'device_reduce'
            with testing.AssertFunctionIsCalled(func_name, return_value=ret):
                a.argmax(axis=self.axis)
        elif self.backend == 'block':
            # this is the only function we can mock; the rest is cdef'd
            func_name = 'cupy.core._cub_reduction.'
            func_name += '_SimpleCubReductionKernel_get_cached_function'
            func = _cub_reduction._SimpleCubReductionKernel_get_cached_function
            if self.axis is not None and len(self.shape) > 1:
                times_called = 1  # one pass
            else:
                times_called = 2  # two passes
            with testing.AssertFunctionIsCalled(
                    func_name, wraps=func, times_called=times_called):
                a.argmax(axis=self.axis)
>>>>>>> cd2550f1
        # ...then perform the actual computation
        return a.argmax(axis=self.axis)


@testing.gpu
@testing.parameterize(*testing.product({
    'func': ['argmin', 'argmax'],
    'is_module': [True, False],
    'shape': [(3, 4), ()],
}))
class TestArgMinMaxDtype(unittest.TestCase):

    @testing.for_dtypes(
        dtypes=[numpy.int8, numpy.int16, numpy.int32, numpy.int64],
        name='result_dtype')
    @testing.for_all_dtypes(name='in_dtype')
    def test_argminmax_dtype(self, in_dtype, result_dtype):
        a = testing.shaped_random(self.shape, cupy, in_dtype)
        if self.is_module:
            func = getattr(cupy, self.func)
            y = func(a, dtype=result_dtype)
        else:
            func = getattr(a, self.func)
            y = func(dtype=result_dtype)
        assert y.shape == ()
        assert y.dtype == result_dtype


@testing.parameterize(
    {'cond_shape': (2, 3, 4), 'x_shape': (2, 3, 4), 'y_shape': (2, 3, 4)},
    {'cond_shape': (4,),      'x_shape': (2, 3, 4), 'y_shape': (2, 3, 4)},
    {'cond_shape': (2, 3, 4), 'x_shape': (2, 3, 4), 'y_shape': (3, 4)},
    {'cond_shape': (3, 4),    'x_shape': (2, 3, 4), 'y_shape': (4,)},
)
@testing.gpu
class TestWhereTwoArrays(unittest.TestCase):

    @testing.for_all_dtypes_combination(
        names=['cond_type', 'x_type', 'y_type'])
    @testing.numpy_cupy_allclose()
    def test_where_two_arrays(self, xp, cond_type, x_type, y_type):
        m = testing.shaped_random(self.cond_shape, xp, xp.bool_)
        # Almost all values of a matrix `shaped_random` makes are not zero.
        # To make a sparse matrix, we need multiply `m`.
        cond = testing.shaped_random(self.cond_shape, xp, cond_type) * m
        x = testing.shaped_random(self.x_shape, xp, x_type, seed=0)
        y = testing.shaped_random(self.y_shape, xp, y_type, seed=1)
        return xp.where(cond, x, y)


@testing.parameterize(
    {'cond_shape': (2, 3, 4)},
    {'cond_shape': (4,)},
    {'cond_shape': (2, 3, 4)},
    {'cond_shape': (3, 4)},
)
@testing.gpu
class TestWhereCond(unittest.TestCase):

    @testing.for_all_dtypes()
    @testing.numpy_cupy_array_equal()
    def test_where_cond(self, xp, dtype):
        m = testing.shaped_random(self.cond_shape, xp, xp.bool_)
        cond = testing.shaped_random(self.cond_shape, xp, dtype) * m
        return xp.where(cond)


@testing.gpu
class TestWhereError(unittest.TestCase):

    def test_one_argument(self):
        for xp in (numpy, cupy):
            cond = testing.shaped_random((3, 4), xp, dtype=xp.bool_)
            x = testing.shaped_random((2, 3, 4), xp, xp.int32)
            with pytest.raises(ValueError):
                xp.where(cond, x)


@testing.parameterize(
    {'array': numpy.random.randint(0, 2, (20,))},
    {'array': numpy.random.randn(3, 2, 4)},
    {'array': numpy.empty((0,))},
    {'array': numpy.empty((0, 2))},
    {'array': numpy.empty((0, 2, 0))},
)
@testing.gpu
class TestNonzero(unittest.TestCase):

    @testing.for_all_dtypes()
    @testing.numpy_cupy_array_equal()
    def test_nonzero(self, xp, dtype):
        array = xp.array(self.array, dtype=dtype)
        return xp.nonzero(array)


@testing.parameterize(
    {'array': numpy.array(0)},
    {'array': numpy.array(1)},
)
@testing.gpu
@testing.with_requires('numpy>=1.17.0')
class TestNonzeroZeroDimension(unittest.TestCase):

    @testing.for_all_dtypes()
    @testing.numpy_cupy_array_equal()
    def test_nonzero(self, xp, dtype):
        array = xp.array(self.array, dtype=dtype)
        with testing.assert_warns(DeprecationWarning):
            return xp.nonzero(array)


@testing.parameterize(
    {'array': numpy.random.randint(0, 2, (20,))},
    {'array': numpy.random.randn(3, 2, 4)},
    {'array': numpy.array(0)},
    {'array': numpy.array(1)},
    {'array': numpy.empty((0,))},
    {'array': numpy.empty((0, 2))},
    {'array': numpy.empty((0, 2, 0))},
)
@testing.gpu
class TestFlatNonzero(unittest.TestCase):

    @testing.for_all_dtypes()
    @testing.numpy_cupy_array_equal()
    def test_flatnonzero(self, xp, dtype):
        array = xp.array(self.array, dtype=dtype)
        return xp.flatnonzero(array)


@testing.parameterize(
    {'array': numpy.random.randint(0, 2, (20,))},
    {'array': numpy.random.randn(3, 2, 4)},
    {'array': numpy.empty((0,))},
    {'array': numpy.empty((0, 2))},
    {'array': numpy.empty((0, 2, 0))},
)
@testing.gpu
class TestArgwhere(unittest.TestCase):

    @testing.for_all_dtypes()
    @testing.numpy_cupy_array_equal()
    def test_argwhere(self, xp, dtype):
        array = xp.array(self.array, dtype=dtype)
        return xp.argwhere(array)


@testing.parameterize(
    {'value': 0},
    {'value': 3},
)
@testing.gpu
@testing.with_requires('numpy>=1.18')
class TestArgwhereZeroDimension(unittest.TestCase):

    @testing.for_all_dtypes()
    @testing.numpy_cupy_array_equal()
    def test_argwhere(self, xp, dtype):
        array = xp.array(self.value, dtype=dtype)
        return xp.argwhere(array)


@testing.gpu
class TestNanArgMin(unittest.TestCase):

    @testing.for_all_dtypes(no_complex=True)
    @testing.numpy_cupy_allclose()
    def test_nanargmin_all(self, xp, dtype):
        a = testing.shaped_random((2, 3), xp, dtype)
        return xp.nanargmin(a)

    @testing.for_all_dtypes(no_complex=True)
    @testing.numpy_cupy_allclose(accept_error=ValueError)
    def test_nanargmin_nan(self, xp, dtype):
        a = xp.array([float('nan'), -1, 1], dtype)
        return xp.nanargmin(a)

    @testing.for_all_dtypes(no_complex=True)
    @testing.numpy_cupy_allclose(accept_error=ValueError)
    def test_nanargmin_nan2(self, xp, dtype):
        a = xp.array([float('nan'), float('nan'), -1, 1], dtype)
        return xp.nanargmin(a)

    @testing.for_all_dtypes(no_complex=True)
    @testing.numpy_cupy_allclose(accept_error=ValueError)
    def test_nanargmin_nan3(self, xp, dtype):
        a = xp.array([float('nan'), float('nan'), -1, 1, 1.0, -2.0], dtype)
        return xp.nanargmin(a)

    @testing.for_all_dtypes(no_complex=True)
    @testing.numpy_cupy_allclose(accept_error=ValueError)
    def test_nanargmin_nan4(self, xp, dtype):
        a = xp.array([-1, 1, 1.0, -2.0, float('nan'), float('nan')],
                     dtype)
        return xp.nanargmin(a)

    @testing.for_all_dtypes(no_complex=True)
    @testing.numpy_cupy_allclose(accept_error=ValueError)
    def test_nanargmin_nan5(self, xp, dtype):
        a = xp.array([-1, 1, 1.0, -2.0, float('nan'), float('nan'), -1, 1],
                     dtype)
        return xp.nanargmin(a)

    @testing.for_all_dtypes(no_complex=True)
    @testing.numpy_cupy_allclose()
    def test_nanargmin_axis_large(self, xp, dtype):
        a = testing.shaped_random((3, 1000), xp, dtype)
        return xp.nanargmin(a, axis=0)

    @testing.for_all_dtypes(no_complex=True)
    @testing.numpy_cupy_allclose()
    def test_nanargmin_axis0(self, xp, dtype):
        a = testing.shaped_random((2, 3, 4), xp, dtype)
        return xp.nanargmin(a, axis=0)

    @testing.for_all_dtypes(no_complex=True)
    @testing.numpy_cupy_allclose()
    def test_nanargmin_axis1(self, xp, dtype):
        a = testing.shaped_random((2, 3, 4), xp, dtype)
        return xp.nanargmin(a, axis=1)

    @testing.for_all_dtypes(no_complex=True)
    @testing.numpy_cupy_allclose()
    def test_nanargmin_axis2(self, xp, dtype):
        a = testing.shaped_random((2, 3, 4), xp, dtype)
        return xp.nanargmin(a, axis=2)

    @testing.for_all_dtypes(no_complex=True)
    @testing.numpy_cupy_allclose()
    def test_nanargmin_tie(self, xp, dtype):
        a = xp.array([0, 5, 2, 3, 4, 5], dtype)
        return xp.nanargmin(a)

    @testing.for_all_dtypes(no_complex=True)
    def test_nanargmin_zero_size(self, dtype):
        for xp in (numpy, cupy):
            a = testing.shaped_random((0, 1), xp, dtype)
            with pytest.raises(ValueError):
                xp.nanargmin(a)

    @testing.for_all_dtypes(no_complex=True)
    def test_nanargmin_zero_size_axis0(self, dtype):
        for xp in (numpy, cupy):
            a = testing.shaped_random((0, 1), xp, dtype)
            with pytest.raises(ValueError):
                return xp.nanargmin(a, axis=0)

    @testing.for_all_dtypes(no_complex=True)
    @testing.numpy_cupy_allclose()
    def test_nanargmin_zero_size_axis1(self, xp, dtype):
        a = testing.shaped_random((0, 1), xp, dtype)
        return xp.nanargmin(a, axis=1)


@testing.gpu
class TestNanArgMax(unittest.TestCase):

    @testing.for_all_dtypes(no_complex=True)
    @testing.numpy_cupy_allclose()
    def test_nanargmax_all(self, xp, dtype):
        a = testing.shaped_random((2, 3), xp, dtype)
        return xp.nanargmax(a)

    @testing.for_all_dtypes(no_complex=True)
    @testing.numpy_cupy_allclose(accept_error=ValueError)
    def test_nanargmax_nan(self, xp, dtype):
        a = xp.array([float('nan'), -1, 1], dtype)
        return xp.nanargmax(a)

    @testing.for_all_dtypes(no_complex=True)
    @testing.numpy_cupy_allclose(accept_error=ValueError)
    def test_nanargmax_nan2(self, xp, dtype):
        a = xp.array([float('nan'), float('nan'), -1, 1], dtype)
        return xp.nanargmax(a)

    @testing.for_all_dtypes(no_complex=True)
    @testing.numpy_cupy_allclose(accept_error=ValueError)
    def test_nanargmax_nan3(self, xp, dtype):
        a = xp.array([float('nan'), float('nan'), -1, 1, 1.0, -2.0], dtype)
        return xp.nanargmax(a)

    @testing.for_all_dtypes(no_complex=True)
    @testing.numpy_cupy_allclose(accept_error=ValueError)
    def test_nanargmax_nan4(self, xp, dtype):
        a = xp.array([-1, 1, 1.0, -2.0, float('nan'), float('nan')],
                     dtype)
        return xp.nanargmax(a)

    @testing.for_all_dtypes(no_complex=True)
    @testing.numpy_cupy_allclose(accept_error=ValueError)
    def test_nanargmax_nan5(self, xp, dtype):
        a = xp.array([-1, 1, 1.0, -2.0, float('nan'), float('nan'), -1, 1],
                     dtype)
        return xp.nanargmax(a)

    @testing.for_all_dtypes(no_complex=True)
    @testing.numpy_cupy_allclose()
    def test_nanargmax_axis_large(self, xp, dtype):
        a = testing.shaped_random((3, 1000), xp, dtype)
        return xp.nanargmax(a, axis=0)

    @testing.for_all_dtypes(no_complex=True)
    @testing.numpy_cupy_allclose()
    def test_nanargmax_axis0(self, xp, dtype):
        a = testing.shaped_random((2, 3, 4), xp, dtype)
        return xp.nanargmax(a, axis=0)

    @testing.for_all_dtypes(no_complex=True)
    @testing.numpy_cupy_allclose()
    def test_nanargmax_axis1(self, xp, dtype):
        a = testing.shaped_random((2, 3, 4), xp, dtype)
        return xp.nanargmax(a, axis=1)

    @testing.for_all_dtypes(no_complex=True)
    @testing.numpy_cupy_allclose()
    def test_nanargmax_axis2(self, xp, dtype):
        a = testing.shaped_random((2, 3, 4), xp, dtype)
        return xp.nanargmax(a, axis=2)

    @testing.for_all_dtypes(no_complex=True)
    @testing.numpy_cupy_allclose()
    def test_nanargmax_tie(self, xp, dtype):
        a = xp.array([0, 5, 2, 3, 4, 5], dtype)
        return xp.nanargmax(a)

    @testing.for_all_dtypes(no_complex=True)
    def test_nanargmax_zero_size(self, dtype):
        for xp in (numpy, cupy):
            a = testing.shaped_random((0, 1), xp, dtype)
            with pytest.raises(ValueError):
                xp.nanargmax(a)

    @testing.for_all_dtypes(no_complex=True)
    def test_nanargmax_zero_size_axis0(self, dtype):
        for xp in (numpy, cupy):
            a = testing.shaped_random((0, 1), xp, dtype)
            with pytest.raises(ValueError):
                return xp.nanargmax(a, axis=0)

    @testing.for_all_dtypes(no_complex=True)
    @testing.numpy_cupy_allclose()
    def test_nanargmax_zero_size_axis1(self, xp, dtype):
        a = testing.shaped_random((0, 1), xp, dtype)
        return xp.nanargmax(a, axis=1)


@testing.gpu
@testing.parameterize(*testing.product(
    {'bins': [
        [],
        [0, 1, 2, 4, 10],
        [1, 2, 3, 4, 5, 6, 7, 8, 9, 10],
        [0.0, 1.0, 2.5, 4.0, 10.0],
        [-1.0, 1.0, 2.5, 4.0, 20.0],
        [1.5, 2.5, 4.0, 6.0],
        [float('-inf'), 1.5, 2.5, 4.0, 6.0],
        [1.5, 2.5, 4.0, 6.0, float('inf')],
        [float('-inf'), 1.5, 2.5, 4.0, 6.0, float('inf')],
        [0.0, 1.0, 1.0, 4.0, 4.0, 10.0],
        [0.0, 1.0, 1.0, 4.0, 4.0, 4.0, 4.0, 10.0],
    ],
        'side': ['left', 'right'],
        'shape': [(), (10,), (6, 3, 3)]})
)
class TestSearchSorted(unittest.TestCase):

    @testing.for_all_dtypes(no_bool=True)
    @testing.numpy_cupy_array_equal()
    def test_searchsorted(self, xp, dtype):
        x = testing.shaped_arange(self.shape, xp, dtype)
        bins = xp.array(self.bins)
        y = xp.searchsorted(bins, x, side=self.side)
        return y,


@testing.gpu
@testing.parameterize(
    {'side': 'left'},
    {'side': 'right'})
class TestSearchSortedNanInf(unittest.TestCase):

    @testing.numpy_cupy_array_equal()
    def test_searchsorted_nanbins(self, xp):
        x = testing.shaped_arange((10,), xp, xp.float64)
        bins = xp.array([0, 1, 2, 4, 10, float('nan')])
        y = xp.searchsorted(bins, x, side=self.side)
        return y,

    @testing.numpy_cupy_array_equal()
    def test_searchsorted_nan(self, xp):
        x = testing.shaped_arange((10,), xp, xp.float64)
        x[5] = float('nan')
        bins = xp.array([0, 1, 2, 4, 10])
        y = xp.searchsorted(bins, x, side=self.side)
        return y,

    @testing.numpy_cupy_array_equal()
    def test_searchsorted_nan_last(self, xp):
        x = testing.shaped_arange((10,), xp, xp.float64)
        x[-1] = float('nan')
        bins = xp.array([0, 1, 2, 4, float('nan')])
        y = xp.searchsorted(bins, x, side=self.side)
        return y,

    @testing.numpy_cupy_array_equal()
    def test_searchsorted_nan_last_repeat(self, xp):
        x = testing.shaped_arange((10,), xp, xp.float64)
        x[-1] = float('nan')
        bins = xp.array([0, 1, 2, float('nan'), float('nan')])
        y = xp.searchsorted(bins, x, side=self.side)
        return y,

    @testing.numpy_cupy_array_equal()
    def test_searchsorted_all_nans(self, xp):
        x = testing.shaped_arange((10,), xp, xp.float64)
        x[-1] = float('nan')
        bins = xp.array([float('nan'), float('nan'), float('nan'),
                         float('nan'), float('nan')])
        y = xp.searchsorted(bins, x, side=self.side)
        return y,

    @testing.numpy_cupy_array_equal()
    def test_searchsorted_inf(self, xp):
        x = testing.shaped_arange((10,), xp, xp.float64)
        x[5] = float('inf')
        bins = xp.array([0, 1, 2, 4, 10])
        y = xp.searchsorted(bins, x, side=self.side)
        return y,

    @testing.numpy_cupy_array_equal()
    def test_searchsorted_minf(self, xp):
        x = testing.shaped_arange((10,), xp, xp.float64)
        x[5] = float('-inf')
        bins = xp.array([0, 1, 2, 4, 10])
        y = xp.searchsorted(bins, x, side=self.side)
        return y,


@testing.gpu
class TestSearchSortedInvalid(unittest.TestCase):

    # Cant test unordered bins due to numpy undefined
    # behavior for searchsorted

    def test_searchsorted_ndbins(self):
        for xp in (numpy, cupy):
            x = testing.shaped_arange((10,), xp, xp.float64)
            bins = xp.array([[10, 4], [2, 1], [7, 8]])
            with pytest.raises(ValueError):
                xp.searchsorted(bins, x)


@testing.gpu
class TestSearchSortedWithSorter(unittest.TestCase):

    @testing.numpy_cupy_array_equal()
    def test_sorter(self, xp):
        x = testing.shaped_arange((12,), xp, xp.float64)
        bins = xp.array([10, 4, 2, 1, 8])
        sorter = xp.array([3, 2, 1, 4, 0])
        y = xp.searchsorted(bins, x, sorter=sorter)
        return y,

    def test_invalid_sorter(self):
        for xp in (numpy, cupy):
            x = testing.shaped_arange((12,), xp, xp.float64)
            bins = xp.array([10, 4, 2, 1, 8])
            sorter = xp.array([0])
            with pytest.raises(ValueError):
                xp.searchsorted(bins, x, sorter=sorter)

    def test_nonint_sorter(self):
        for xp in (numpy, cupy):
            x = testing.shaped_arange((12,), xp, xp.float64)
            bins = xp.array([10, 4, 2, 1, 8])
            sorter = xp.array([], dtype=xp.float64)
            with pytest.raises(TypeError):
                xp.searchsorted(bins, x, sorter=sorter)<|MERGE_RESOLUTION|>--- conflicted
+++ resolved
@@ -4,12 +4,8 @@
 import pytest
 
 import cupy
-<<<<<<< HEAD
-from cupy._core import _accelerator
-=======
-import cupy.core._accelerator as _acc
-from cupy.core import _cub_reduction
->>>>>>> cd2550f1
+import cupy._core._accelerator as _acc
+from cupy._core import _cub_reduction
 from cupy import testing
 
 
@@ -215,19 +211,14 @@
 
         # xp is cupy, first ensure we really use CUB
         ret = cupy.empty(())  # Cython checks return type, need to fool it
-<<<<<<< HEAD
-        func = 'cupy._core._routines_statistics.cub.device_reduce'
-        with testing.AssertFunctionIsCalled(func, return_value=ret):
-            a.argmin()
-=======
         if self.backend == 'device':
-            func_name = 'cupy.core._routines_statistics.cub.'
+            func_name = 'cupy._core._routines_statistics.cub.'
             func_name += 'device_reduce'
             with testing.AssertFunctionIsCalled(func_name, return_value=ret):
                 a.argmin(axis=self.axis)
         elif self.backend == 'block':
             # this is the only function we can mock; the rest is cdef'd
-            func_name = 'cupy.core._cub_reduction.'
+            func_name = 'cupy._core._cub_reduction.'
             func_name += '_SimpleCubReductionKernel_get_cached_function'
             func = _cub_reduction._SimpleCubReductionKernel_get_cached_function
             if self.axis is not None and len(self.shape) > 1:
@@ -237,7 +228,6 @@
             with testing.AssertFunctionIsCalled(
                     func_name, wraps=func, times_called=times_called):
                 a.argmin(axis=self.axis)
->>>>>>> cd2550f1
         # ...then perform the actual computation
         return a.argmin(axis=self.axis)
 
@@ -256,19 +246,14 @@
 
         # xp is cupy, first ensure we really use CUB
         ret = cupy.empty(())  # Cython checks return type, need to fool it
-<<<<<<< HEAD
-        func = 'cupy._core._routines_statistics.cub.device_reduce'
-        with testing.AssertFunctionIsCalled(func, return_value=ret):
-            a.argmax()
-=======
         if self.backend == 'device':
-            func_name = 'cupy.core._routines_statistics.cub.'
+            func_name = 'cupy._core._routines_statistics.cub.'
             func_name += 'device_reduce'
             with testing.AssertFunctionIsCalled(func_name, return_value=ret):
                 a.argmax(axis=self.axis)
         elif self.backend == 'block':
             # this is the only function we can mock; the rest is cdef'd
-            func_name = 'cupy.core._cub_reduction.'
+            func_name = 'cupy._core._cub_reduction.'
             func_name += '_SimpleCubReductionKernel_get_cached_function'
             func = _cub_reduction._SimpleCubReductionKernel_get_cached_function
             if self.axis is not None and len(self.shape) > 1:
@@ -278,7 +263,6 @@
             with testing.AssertFunctionIsCalled(
                     func_name, wraps=func, times_called=times_called):
                 a.argmax(axis=self.axis)
->>>>>>> cd2550f1
         # ...then perform the actual computation
         return a.argmax(axis=self.axis)
 
