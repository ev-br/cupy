import unittest

import pytest
import numpy

import cupy
import cupyx
from cupy import testing


@testing.parameterize(
    {'variable': None},
    {'variable': 'y'},
)
@testing.gpu
class TestPoly1dInit(unittest.TestCase):

    @testing.for_all_dtypes(no_bool=True)
    @testing.numpy_cupy_array_equal()
    def test_poly1d_numpy_array(self, xp, dtype):
        a = numpy.arange(5, dtype=dtype)
        with cupyx.allow_synchronize(False):
            out = xp.poly1d(a, variable=self.variable)
        assert out.variable == (self.variable or 'x')
        return out

    @testing.for_all_dtypes()
    @testing.numpy_cupy_array_equal()
    def test_poly1d_cupy_array(self, xp, dtype):
        a = testing.shaped_arange((5,), xp, dtype)
        with cupyx.allow_synchronize(False):
            out = xp.poly1d(a, variable=self.variable)
        assert out.variable == (self.variable or 'x')
        return out

    @testing.numpy_cupy_array_equal()
    def test_poly1d_list(self, xp):
        with cupyx.allow_synchronize(False):
            out = xp.poly1d([1, 2, 3, 4], variable=self.variable)
        assert out.variable == (self.variable or 'x')
        return out

    @testing.for_all_dtypes()
    @testing.numpy_cupy_array_equal()
    def test_poly1d_numpy_poly1d(self, xp, dtype):
        array = testing.shaped_arange((5,), numpy, dtype)
        a = numpy.poly1d(array)
        with cupyx.allow_synchronize(False):
            out = xp.poly1d(a, variable=self.variable)
        assert out.variable == (self.variable or 'x')
        return out

    @testing.for_all_dtypes()
    @testing.numpy_cupy_array_equal()
    def test_poly1d_numpy_poly1d_variable(self, xp, dtype):
        array = testing.shaped_arange((5,), numpy, dtype)
        a = numpy.poly1d(array, variable='z')
        with cupyx.allow_synchronize(False):
            out = xp.poly1d(a, variable=self.variable)
        assert out.variable == (self.variable or 'z')
        return out

    @testing.for_all_dtypes()
    @testing.numpy_cupy_array_equal()
    def test_poly1d_cupy_poly1d(self, xp, dtype):
        array = testing.shaped_arange((5,), xp, dtype)
        a = xp.poly1d(array)
        out = xp.poly1d(a, variable=self.variable)
        assert out.variable == (self.variable or 'x')
        return out

    @testing.for_all_dtypes()
    @testing.numpy_cupy_array_equal()
    def test_poly1d_cupy_poly1d_variable(self, xp, dtype):
        array = testing.shaped_arange((5,), xp, dtype)
        a = xp.poly1d(array, variable='z')
        out = xp.poly1d(a, variable=self.variable)
        assert out.variable == (self.variable or 'z')
        return out

    @testing.for_all_dtypes()
    @testing.numpy_cupy_array_equal()
    def test_poly1d_zero_dim(self, xp, dtype):
        a = testing.shaped_arange((), xp, dtype)
        with cupyx.allow_synchronize(False):
            out = xp.poly1d(a, variable=self.variable)
        assert out.variable == (self.variable or 'x')
        return out

    @testing.for_all_dtypes()
    @testing.numpy_cupy_array_equal()
    def test_poly1d_zero_size(self, xp, dtype):
        a = testing.shaped_arange((0,), xp, dtype)
        with cupyx.allow_synchronize(False):
            out = xp.poly1d(a, variable=self.variable)
        assert out.variable == (self.variable or 'x')
        return out


@testing.gpu
class TestPoly1d(unittest.TestCase):

    @testing.for_all_dtypes()
    @testing.numpy_cupy_array_equal()
    def test_poly1d_leading_zeros(self, xp, dtype):
        a = xp.array([0, 0, 1, 2, 3], dtype)
        return xp.poly1d(a)

    @testing.for_all_dtypes(no_bool=True)
    @testing.numpy_cupy_array_equal()
    def test_poly1d_neg(self, xp, dtype):
        a = testing.shaped_arange((5,), xp, dtype)
        return -xp.poly1d(a)

    @testing.for_all_dtypes()
    @testing.numpy_cupy_equal()
    def test_poly1d_order(self, xp, dtype):
        a = testing.shaped_arange((10,), xp, dtype)
        return xp.poly1d(a).order

    @testing.for_all_dtypes()
    @testing.numpy_cupy_equal()
    def test_poly1d_order_leading_zeros(self, xp, dtype):
        a = xp.array([0, 0, 1, 2, 3, 0], dtype)
        return xp.poly1d(a).order

    @testing.for_signed_dtypes()
    @testing.numpy_cupy_allclose(rtol=1e-6)
    def test_poly1d_roots(self, xp, dtype):
        a = xp.array([-3, -2.5, 3], dtype)
        out = xp.poly1d(a).roots
        # The current `cupy.roots` doesn't guarantee the order of results.
        return xp.sort(out)

    @testing.for_all_dtypes()
    @testing.numpy_cupy_equal()
    def test_poly1d_getitem1(self, xp, dtype):
        a = testing.shaped_arange((10,), xp, dtype)
        with cupyx.allow_synchronize(False):
            return xp.poly1d(a)[-1]

    @testing.for_all_dtypes()
    @testing.numpy_cupy_equal()
    def test_poly1d_getitem2(self, xp, dtype):
        a = testing.shaped_arange((10,), xp, dtype)
        with cupyx.allow_synchronize(False):
            return xp.poly1d(a)[5]

    @testing.for_all_dtypes()
    @testing.numpy_cupy_equal()
    def test_poly1d_getitem3(self, xp, dtype):
        a = testing.shaped_arange((10,), xp, dtype)
        with cupyx.allow_synchronize(False):
            return xp.poly1d(a)[100]

    @testing.for_all_dtypes()
    @testing.numpy_cupy_equal()
    def test_poly1d_getitem4(self, xp, dtype):
        a = xp.array([0, 0, 1, 2, 3, 0], dtype)
        with cupyx.allow_synchronize(False):
            return xp.poly1d(a)[2]

    @testing.for_all_dtypes()
    @testing.numpy_cupy_array_equal()
    def test_poly1d_setitem(self, xp, dtype):
        a = testing.shaped_arange((10,), xp, dtype)
        b = xp.poly1d(a)
        with cupyx.allow_synchronize(False):
            b[100] = 20
        return b

    @testing.for_all_dtypes()
    @testing.numpy_cupy_array_equal()
    def test_poly1d_setitem_leading_zeros(self, xp, dtype):
        a = xp.array([0, 0, 0, 2, 3, 0], dtype)
        b = xp.poly1d(a)
        with cupyx.allow_synchronize(False):
            b[1] = 10
        return b

    @testing.for_all_dtypes()
    def test_poly1d_setitem_neg(self, dtype):
        for xp in (numpy, cupy):
            a = testing.shaped_arange((10,), xp, dtype)
            b = xp.poly1d(a)
            with pytest.raises(ValueError):
                b[-1] = 20

    @testing.for_all_dtypes()
    def test_poly1d_get1(self, dtype):
        a1 = testing.shaped_arange((10,), cupy, dtype)
        a2 = testing.shaped_arange((10,), numpy, dtype)
        b1 = cupy.poly1d(a1, variable='z').get()
        b2 = numpy.poly1d(a2, variable='z')
        assert b1 == b2

    @testing.for_all_dtypes()
    def test_poly1d_get2(self, dtype):
        a1 = testing.shaped_arange((), cupy, dtype)
        a2 = testing.shaped_arange((), numpy, dtype)
        b1 = cupy.poly1d(a1).get()
        b2 = numpy.poly1d(a2)
        assert b1 == b2

    @testing.for_all_dtypes(no_bool=True)
    def test_poly1d_set(self, dtype):
        arr1 = testing.shaped_arange((10,), cupy, dtype)
        arr2 = numpy.ones(10, dtype=dtype)
        a = cupy.poly1d(arr1)
        b = numpy.poly1d(arr2, variable='z')
        a.set(b)
        assert a.variable == b.variable
        testing.assert_array_equal(a.coeffs, b.coeffs)

    @testing.for_all_dtypes()
    @testing.numpy_cupy_equal()
    def test_poly1d_repr(self, xp, dtype):
        a = testing.shaped_arange((5,), xp, dtype)
        return repr(xp.poly1d(a))

    @testing.for_all_dtypes()
    @testing.numpy_cupy_equal()
    def test_poly1d_str(self, xp, dtype):
        a = testing.shaped_arange((5,), xp, dtype)
        return str(xp.poly1d(a))


class Poly1dTestBase(unittest.TestCase):

    def _get_input(self, xp, in_type, dtype):
        if in_type == 'poly1d':
            return xp.poly1d(testing.shaped_arange((10,), xp, dtype) + 1)
        if in_type == 'ndarray':
            return testing.shaped_arange((10,), xp, dtype)
        if in_type == 'python_scalar':
            return dtype(5).item()
        if in_type == 'numpy_scalar':
            return dtype(5)
        assert False


@testing.gpu
@testing.parameterize(*testing.product({
    'func': [
        lambda x, y: x + y,
        lambda x, y: x - y,
        lambda x, y: x * y,
    ],
    'type_l': ['poly1d', 'python_scalar', 'ndarray'],
    'type_r': ['poly1d', 'ndarray', 'python_scalar', 'numpy_scalar'],
}))
class TestPoly1dPolynomialArithmetic(Poly1dTestBase):

    @testing.for_all_dtypes()
    @testing.numpy_cupy_allclose(rtol=1e-4, accept_error=TypeError)
    def test_poly1d_arithmetic(self, xp, dtype):
        a1 = self._get_input(xp, self.type_l, dtype)
        a2 = self._get_input(xp, self.type_r, dtype)
        return self.func(a1, a2)


@testing.gpu
@testing.parameterize(*testing.product({
    'fname': ['add', 'subtract', 'multiply', 'divide', 'power'],
    'type_l': ['poly1d', 'ndarray', 'python_scalar', 'numpy_scalar'],
    'type_r': ['poly1d'],
}))
class TestPoly1dMathArithmetic(Poly1dTestBase):

    @testing.for_all_dtypes()
    @testing.numpy_cupy_allclose(rtol=1e-5)
    def test_poly1d_arithmetic(self, xp, dtype):
        func = getattr(xp, self.fname)
        a1 = self._get_input(xp, self.type_l, dtype)
        a2 = self._get_input(xp, self.type_r, dtype)
        return func(a1, a2)


@testing.gpu
@testing.parameterize(*testing.product({
    'func': [
        lambda x, y: x + y,
        lambda x, y: x - y,
        lambda x, y: x * y,
    ],
    'type_l': ['numpy_scalar'],
    'type_r': ['poly1d'],
}))
class TestPoly1dArithmeticInvalid(Poly1dTestBase):

    @testing.for_all_dtypes()
    def test_poly1d_arithmetic_invalid(self, dtype):
        # CuPy does not support them because device-to-host synchronization is
        # needed to convert the return value to cupy.ndarray type.
        n1 = self._get_input(numpy, self.type_l, dtype)
        n2 = self._get_input(numpy, self.type_r, dtype)
        assert type(self.func(n1, n2)) is numpy.ndarray

        c1 = self._get_input(cupy, self.type_l, dtype)
        c2 = self._get_input(cupy, self.type_r, dtype)
        with pytest.raises(TypeError):
            self.func(c1, c2)


@testing.gpu
@testing.parameterize(*testing.product({
    'fname': ['polyadd', 'polysub', 'polymul'],
    'type_l': ['poly1d', 'ndarray', 'python_scalar', 'numpy_scalar'],
    'type_r': ['poly1d', 'ndarray', 'python_scalar', 'numpy_scalar'],
}))
class TestPoly1dRoutines(Poly1dTestBase):

    @testing.for_all_dtypes()
    @testing.numpy_cupy_allclose(rtol=1e-4, accept_error=TypeError)
    def test_poly1d_routine(self, xp, dtype):
        func = getattr(xp, self.fname)
        a1 = self._get_input(xp, self.type_l, dtype)
        a2 = self._get_input(xp, self.type_r, dtype)
        return func(a1, a2)


class UserDefinedArray:

    __array_priority__ = cupy.poly1d.__array_priority__ + 10

    def __init__(self):
        self.op_count = 0
        self.rop_count = 0

    def __add__(self, other):
        self.op_count += 1

    def __radd__(self, other):
        self.rop_count += 1

    def __sub__(self, other):
        self.op_count += 1

    def __rsub__(self, other):
        self.rop_count += 1

    def __mul__(self, other):
        self.op_count += 1

    def __rmul__(self, other):
        self.rop_count += 1


@testing.gpu
@testing.parameterize(*testing.product({
    'func': [
        lambda x, y: x + y,
        lambda x, y: x - y,
        lambda x, y: x * y,
    ],
}))
class TestPoly1dArrayPriority(Poly1dTestBase):

    def test_poly1d_array_priority_greator(self):
        a1 = self._get_input(cupy, 'poly1d', 'int64')
        a2 = UserDefinedArray()
        self.func(a1, a2)
        assert a2.op_count == 0
        assert a2.rop_count == 1
        self.func(a2, a1)
        assert a2.op_count == 1
        assert a2.rop_count == 1


@testing.gpu
class TestPoly1dEquality(unittest.TestCase):

    def make_poly1d1(self, xp, dtype):
        a1 = testing.shaped_arange((4,), xp, dtype)
        a2 = xp.zeros((4,), dtype)
        b1 = xp.poly1d(a1)
        b2 = xp.poly1d(a2)
        return b1, b2

    def make_poly1d2(self, xp, dtype):
        a1 = testing.shaped_arange((4,), xp, dtype)
        a2 = testing.shaped_arange((4,), xp, dtype)
        b1 = xp.poly1d(a1)
        b2 = xp.poly1d(a2)
        return b1, b2

    @testing.for_all_dtypes()
    @testing.numpy_cupy_equal()
    def test_poly1d_eq1(self, xp, dtype):
        a, b = self.make_poly1d1(xp, dtype)
        return a == b

    @testing.for_all_dtypes()
    @testing.numpy_cupy_equal()
    def test_poly1d_eq2(self, xp, dtype):
        a, b = self.make_poly1d2(xp, dtype)
        return a == b

    @testing.for_all_dtypes()
    @testing.numpy_cupy_equal()
    def test_poly1d_ne1(self, xp, dtype):
        a, b = self.make_poly1d1(xp, dtype)
        return a != b

    @testing.for_all_dtypes()
    @testing.numpy_cupy_equal()
    def test_poly1d_ne2(self, xp, dtype):
        a, b = self.make_poly1d2(xp, dtype)
        return a != b


@testing.gpu
@testing.parameterize(*testing.product({
    'fname': ['polyadd', 'polysub', 'polymul'],
    'shape1': [(), (0,), (3,), (5,)],
    'shape2': [(), (0,), (3,), (5,)],
}))
class TestPolyArithmeticShapeCombination(unittest.TestCase):

    @testing.for_all_dtypes(no_bool=True)
    @testing.numpy_cupy_allclose(rtol=1e-5)
    def test_polyroutine(self, xp, dtype):
        func = getattr(xp, self.fname)
        a = testing.shaped_arange(self.shape1, xp, dtype)
        b = testing.shaped_arange(self.shape2, xp, dtype)
        return func(a, b)


@testing.gpu
@testing.parameterize(*testing.product({
    'fname': ['polyadd', 'polysub', 'polymul'],
}))
class TestPolyArithmeticDiffTypes(unittest.TestCase):

    @testing.for_all_dtypes_combination(names=['dtype1', 'dtype2'])
    @testing.numpy_cupy_allclose(rtol=1e-5, accept_error=TypeError)
    def test_polyroutine_diff_types_array(self, xp, dtype1, dtype2):
        func = getattr(xp, self.fname)
        a = testing.shaped_arange((10,), xp, dtype1)
        b = testing.shaped_arange((5,), xp, dtype2)
        return func(a, b)

    @testing.for_all_dtypes_combination(names=['dtype1', 'dtype2'])
    @testing.numpy_cupy_allclose(rtol=1e-5, accept_error=TypeError)
    def test_polyroutine_diff_types_poly1d(self, xp, dtype1, dtype2):
        func = getattr(xp, self.fname)
        a = testing.shaped_arange((10,), xp, dtype1)
        b = testing.shaped_arange((5,), xp, dtype2)
        a = xp.poly1d(a, variable='z')
        b = xp.poly1d(b, variable='y')
        out = func(a, b)
        assert out.variable == 'x'
        return out


@testing.gpu
@testing.parameterize(*testing.product({
    'input': [[2, -1, -2], [-4, 10, 4]],
}))
class TestRootsReal(unittest.TestCase):

    @testing.for_signed_dtypes()
    @testing.numpy_cupy_allclose(rtol=1e-6)
    def test_roots_array(self, xp, dtype):
        a = xp.array(self.input, dtype)
        out = xp.roots(a)
        return xp.sort(out)

    @testing.for_signed_dtypes()
    @testing.numpy_cupy_allclose(rtol=1e-6)
    def test_roots_poly1d(self, xp, dtype):
        a = xp.array(self.input, dtype)
        out = xp.roots(xp.poly1d(a))
        return xp.sort(out)


@testing.gpu
@testing.parameterize(*testing.product({
    'fname': ['polyadd', 'polysub', 'polymul'],
}))
class TestPolyArithmeticNdim(unittest.TestCase):

    @testing.for_all_dtypes()
    def test_polyroutine_ndim(self, dtype):
        for xp in (numpy, cupy):
            func = getattr(xp, self.fname)
            a = testing.shaped_arange((2, 3, 4), xp, dtype)
            b = testing.shaped_arange((10, 5), xp, dtype)
            with pytest.raises(ValueError):
                func(a, b)


@testing.gpu
@testing.parameterize(*testing.product({
<<<<<<< HEAD
    'shape1': [(3,)],
    'shape2': [(3,), (3, 2)],
    'deg': [0, 3, 3.0, 3.5, 10],
    'rcond': [None, 0.5, 1e-15],
    'weighted': [True, False]
}))
class TestPolyfitParametersCombinations(unittest.TestCase):

    def _full_fit(self, xp, dtype):
        x = testing.shaped_arange(self.shape1, xp, dtype)
        y = testing.shaped_arange(self.shape2, xp, dtype)
        w = x if self.weighted else None
        return xp.polyfit(x, y, self.deg, self.rcond, True, w)

    @testing.for_all_dtypes(no_float16=True, no_bool=True)
    @testing.numpy_cupy_allclose(rtol=1e-6)
    def test_polyfit_default(self, xp, dtype):
        x = testing.shaped_arange(self.shape1, xp, dtype)
        y = testing.shaped_arange(self.shape2, xp, dtype)
        w = x if self.weighted else None
        return xp.polyfit(x, y, self.deg, self.rcond, w=w)

    @testing.for_all_dtypes(no_float16=True, no_bool=True, no_complex=True)
    def test_polyfit_full(self, dtype):
        cp_c, cp_resids, cp_rank, cp_s, cp_rcond = self._full_fit(cupy, dtype)
        np_c, np_resids, np_rank, np_s, np_rcond = self._full_fit(numpy, dtype)

        testing.assert_allclose(cp_c, np_c, rtol=1e-5)
        testing.assert_allclose(cp_resids, np_resids)
        testing.assert_allclose(cp_s, np_s)
        assert cp_rank == np_rank
        if self.rcond is not None:
            assert cp_rcond == np_rcond
=======
    'input': [[3j, 1.5j, -3j], [3 + 2j, 5], [3j, 0], [0, 3j]],
}))
class TestRootsComplex(unittest.TestCase):

    @testing.for_complex_dtypes()
    @testing.numpy_cupy_allclose(rtol=1e-6)
    def test_roots_array(self, xp, dtype):
        a = xp.array(self.input, dtype)
        out = xp.roots(a)
        return xp.sort(out)

    @testing.for_complex_dtypes()
    @testing.numpy_cupy_allclose(rtol=1e-6)
    def test_roots_poly1d(self, xp, dtype):
        a = xp.array(self.input, dtype)
        out = xp.roots(xp.poly1d(a))
        return xp.sort(out)
>>>>>>> 19073f6b


@testing.gpu
@testing.parameterize(*testing.product({
<<<<<<< HEAD
    'shape': [(3,), (3, 2)],
    'deg': [0, 1],
    'rcond': [None, 1e-15],
    'weighted': [True, False],
    'cov': ['unscaled', True]
}))
class TestPolyfitCovMode(unittest.TestCase):

    def _cov_fit(self, xp, dtype):
        x = xp.array([0.008, 0.01, 0.015], dtype)
        y = testing.shaped_arange(self.shape, xp, dtype)
        w = x if self.weighted else None
        return xp.polyfit(x, y, self.deg, self.rcond, w=w, cov=self.cov)

    @testing.for_float_dtypes(no_float16=True)
    def test_polyfit_cov(self, dtype):
        cp_c, cp_cov = self._cov_fit(cupy, dtype)
        np_c, np_cov = self._cov_fit(numpy, dtype)
        testing.assert_allclose(cp_c, np_c, rtol=1e-5)
        testing.assert_allclose(cp_cov, np_cov, rtol=1e-3)


@testing.gpu
class TestPolyfit(unittest.TestCase):

    @testing.for_all_dtypes(no_float16=True)
    def test_polyfit(self, dtype):
        for xp in (numpy, cupy):
            x = testing.shaped_arange((5,), xp, dtype)
            y = testing.shaped_arange((5,), xp, dtype)
            with pytest.warns(numpy.RankWarning):
                xp.polyfit(x, y, 6)


@testing.gpu
@testing.parameterize(*testing.product({
    'shape': [(), (0,), (5, 3, 3)],
}))
class TestPolyfitInvalidShapes(unittest.TestCase):

    @testing.for_all_dtypes()
    def test_polyfit_x_invalid_shape(self, dtype):
        for xp in (numpy, cupy):
            x = testing.shaped_arange(self.shape, xp, dtype)
            y = testing.shaped_arange((5,), xp, dtype)
            with pytest.raises(TypeError):
                xp.polyfit(x, y, 5)

    @testing.for_all_dtypes()
    def test_polyfit_y_invalid_shape(self, dtype):
        for xp in (numpy, cupy):
            x = testing.shaped_arange((5,), xp, dtype)
            y = testing.shaped_arange(self.shape, xp, dtype)
            with pytest.raises(TypeError):
                xp.polyfit(x, y, 5)

    @testing.for_all_dtypes()
    def test_polyfit_w_invalid_shape(self, dtype):
        for xp in (numpy, cupy):
            x = testing.shaped_arange((5,), xp, dtype)
            w = testing.shaped_arange(self.shape, xp, dtype)
            with pytest.raises(TypeError):
                xp.polyfit(x, x, 5, w=w)


@testing.gpu
class TestPolyfitInvalid(unittest.TestCase):

    @testing.for_all_dtypes()
    def test_polyfit_neg_degree(self, dtype):
        for xp in (numpy, cupy):
            x = testing.shaped_arange((5,), xp, dtype)
            y = testing.shaped_arange((5,), xp, dtype)
            with pytest.raises(ValueError):
                xp.polyfit(x, y, -4)

    @testing.for_all_dtypes()
    def test_polyfit_complex_degree(self, dtype):
        for xp in (numpy, cupy):
            x = testing.shaped_arange((5,), xp, dtype)
            y = testing.shaped_arange((5,), xp, dtype)
            with pytest.raises(TypeError):
                xp.polyfit(x, y, 5j)

    @testing.for_all_dtypes()
    def test_polyfit_xy_mismatched_length(self, dtype):
        for xp in (numpy, cupy):
            x = testing.shaped_arange((10,), xp, dtype)
            y = testing.shaped_arange((5,), xp, dtype)
            with pytest.raises(TypeError):
                xp.polyfit(x, y, 5)

    @testing.for_all_dtypes()
    def test_polyfit_yw_mismatched_length(self, dtype):
        for xp in (numpy, cupy):
            y = testing.shaped_arange((10,), xp, dtype)
            w = testing.shaped_arange((5,), xp, dtype)
            with pytest.raises(TypeError):
                xp.polyfit(y, y, 5, w=w)

    @testing.for_all_dtypes(no_float16=True, no_bool=True)
    def test_polyfit_cov_invalid(self, dtype):
        for xp in (numpy, cupy):
            x = testing.shaped_arange((5,), xp, dtype)
            y = testing.shaped_arange((5,), xp, dtype)
            with pytest.raises(ValueError):
                xp.polyfit(x, y, 5, cov=True)


@testing.gpu
class TestPolyfitDiffTypes(unittest.TestCase):

    @testing.for_all_dtypes_combination(
        names=['dtype1', 'dtype2'], no_float16=True, no_bool=True)
    @testing.numpy_cupy_allclose()
    def test_polyfit_unweighted_diff_types(self, xp, dtype1, dtype2):
        x = testing.shaped_arange((5,), xp, dtype1)
        y = testing.shaped_arange((5,), xp, dtype2)
        return xp.polyfit(x, y, 5)

    @testing.for_all_dtypes_combination(
        names=['dtype1', 'dtype2', 'dtype3'],
        no_float16=True, no_bool=True, no_complex=True)
    @testing.numpy_cupy_allclose(rtol=1e-3)
    def test_polyfit_weighted_diff_types(self, xp, dtype1, dtype2, dtype3):
        x = testing.shaped_arange((5,), xp, dtype1)
        y = testing.shaped_arange((5,), xp, dtype2)
        w = testing.shaped_arange((5,), xp, dtype3)
        return xp.polyfit(x, y, 5, w=w)
=======
    'input': [[5, 10], [5, 0], [0, 5], [0, 0], [5]],
}))
class TestRootsSpecialCases(unittest.TestCase):

    @testing.for_all_dtypes(no_float16=True, no_bool=True)
    @testing.numpy_cupy_array_equal()
    def test_roots_array(self, xp, dtype):
        a = xp.array(self.input, dtype)
        return xp.roots(a)

    @testing.for_all_dtypes(no_float16=True, no_bool=True)
    @testing.numpy_cupy_array_equal()
    def test_roots_poly1d(self, xp, dtype):
        a = xp.array(self.input, dtype)
        return xp.roots(xp.poly1d(a))


class TestRoots(unittest.TestCase):

    @testing.for_all_dtypes(no_bool=True)
    @testing.numpy_cupy_array_equal()
    def test_roots_zero_sized(self, xp, dtype):
        a = xp.zeros((0,), dtype)
        return xp.roots(a)

    @testing.with_requires('numpy>1.17')
    @testing.for_all_dtypes(no_bool=True)
    def test_roots_zero_dim(self, dtype):
        for xp in (numpy, cupy):
            a = testing.shaped_random((), xp, dtype)
            with pytest.raises(TypeError):
                xp.roots(a)

    @testing.for_all_dtypes(no_bool=True)
    def test_roots_ndim(self, dtype):
        for xp in (numpy, cupy):
            a = testing.shaped_arange((3, 1), xp, dtype)
            with pytest.raises(ValueError):
                xp.roots(a)

    @testing.for_all_dtypes(no_bool=True)
    @testing.numpy_cupy_array_equal()
    def test_roots_zeros(self, xp, dtype):
        a = xp.zeros((3,), dtype)
        return xp.roots(a)

    @testing.for_all_dtypes(no_bool=True)
    def test_roots_zeros_ndim(self, dtype):
        for xp in (numpy, cupy):
            a = xp.zeros((2, 1), dtype)
            with pytest.raises(ValueError):
                xp.roots(a)

    def test_roots_bool_symmetric(self):
        a = cupy.array([5, -1, -5], bool)
        with pytest.raises(NotImplementedError):
            cupy.roots(a)
>>>>>>> 19073f6b
<|MERGE_RESOLUTION|>--- conflicted
+++ resolved
@@ -455,27 +455,6 @@
 
 @testing.gpu
 @testing.parameterize(*testing.product({
-    'input': [[2, -1, -2], [-4, 10, 4]],
-}))
-class TestRootsReal(unittest.TestCase):
-
-    @testing.for_signed_dtypes()
-    @testing.numpy_cupy_allclose(rtol=1e-6)
-    def test_roots_array(self, xp, dtype):
-        a = xp.array(self.input, dtype)
-        out = xp.roots(a)
-        return xp.sort(out)
-
-    @testing.for_signed_dtypes()
-    @testing.numpy_cupy_allclose(rtol=1e-6)
-    def test_roots_poly1d(self, xp, dtype):
-        a = xp.array(self.input, dtype)
-        out = xp.roots(xp.poly1d(a))
-        return xp.sort(out)
-
-
-@testing.gpu
-@testing.parameterize(*testing.product({
     'fname': ['polyadd', 'polysub', 'polymul'],
 }))
 class TestPolyArithmeticNdim(unittest.TestCase):
@@ -492,7 +471,6 @@
 
 @testing.gpu
 @testing.parameterize(*testing.product({
-<<<<<<< HEAD
     'shape1': [(3,)],
     'shape2': [(3,), (3, 2)],
     'deg': [0, 3, 3.0, 3.5, 10],
@@ -526,30 +504,10 @@
         assert cp_rank == np_rank
         if self.rcond is not None:
             assert cp_rcond == np_rcond
-=======
-    'input': [[3j, 1.5j, -3j], [3 + 2j, 5], [3j, 0], [0, 3j]],
-}))
-class TestRootsComplex(unittest.TestCase):
-
-    @testing.for_complex_dtypes()
-    @testing.numpy_cupy_allclose(rtol=1e-6)
-    def test_roots_array(self, xp, dtype):
-        a = xp.array(self.input, dtype)
-        out = xp.roots(a)
-        return xp.sort(out)
-
-    @testing.for_complex_dtypes()
-    @testing.numpy_cupy_allclose(rtol=1e-6)
-    def test_roots_poly1d(self, xp, dtype):
-        a = xp.array(self.input, dtype)
-        out = xp.roots(xp.poly1d(a))
-        return xp.sort(out)
->>>>>>> 19073f6b
-
-
-@testing.gpu
-@testing.parameterize(*testing.product({
-<<<<<<< HEAD
+
+
+@testing.gpu
+@testing.parameterize(*testing.product({
     'shape': [(3,), (3, 2)],
     'deg': [0, 1],
     'rcond': [None, 1e-15],
@@ -679,7 +637,52 @@
         y = testing.shaped_arange((5,), xp, dtype2)
         w = testing.shaped_arange((5,), xp, dtype3)
         return xp.polyfit(x, y, 5, w=w)
-=======
+
+
+@testing.gpu
+@testing.parameterize(*testing.product({
+    'input': [[2, -1, -2], [-4, 10, 4]],
+}))
+class TestRootsReal(unittest.TestCase):
+
+    @testing.for_signed_dtypes()
+    @testing.numpy_cupy_allclose(rtol=1e-6)
+    def test_roots_array(self, xp, dtype):
+        a = xp.array(self.input, dtype)
+        out = xp.roots(a)
+        return xp.sort(out)
+
+    @testing.for_signed_dtypes()
+    @testing.numpy_cupy_allclose(rtol=1e-6)
+    def test_roots_poly1d(self, xp, dtype):
+        a = xp.array(self.input, dtype)
+        out = xp.roots(xp.poly1d(a))
+        return xp.sort(out)
+
+
+@testing.gpu
+@testing.parameterize(*testing.product({
+    'input': [[3j, 1.5j, -3j], [3 + 2j, 5], [3j, 0], [0, 3j]],
+}))
+class TestRootsComplex(unittest.TestCase):
+
+    @testing.for_complex_dtypes()
+    @testing.numpy_cupy_allclose(rtol=1e-6)
+    def test_roots_array(self, xp, dtype):
+        a = xp.array(self.input, dtype)
+        out = xp.roots(a)
+        return xp.sort(out)
+
+    @testing.for_complex_dtypes()
+    @testing.numpy_cupy_allclose(rtol=1e-6)
+    def test_roots_poly1d(self, xp, dtype):
+        a = xp.array(self.input, dtype)
+        out = xp.roots(xp.poly1d(a))
+        return xp.sort(out)
+
+
+@testing.gpu
+@testing.parameterize(*testing.product({
     'input': [[5, 10], [5, 0], [0, 5], [0, 0], [5]],
 }))
 class TestRootsSpecialCases(unittest.TestCase):
@@ -697,6 +700,7 @@
         return xp.roots(xp.poly1d(a))
 
 
+@testing.gpu
 class TestRoots(unittest.TestCase):
 
     @testing.for_all_dtypes(no_bool=True)
@@ -736,5 +740,4 @@
     def test_roots_bool_symmetric(self):
         a = cupy.array([5, -1, -5], bool)
         with pytest.raises(NotImplementedError):
-            cupy.roots(a)
->>>>>>> 19073f6b
+            cupy.roots(a)