--- conflicted
+++ resolved
@@ -462,7 +462,6 @@
 
 @testing.gpu
 @testing.parameterize(*testing.product({
-<<<<<<< HEAD
     'type_l': ['poly1d', 'ndarray'],
     'type_r': ['ndarray', 'numpy_scalar', 'python_scalar'],
 }))
@@ -474,30 +473,10 @@
         a1 = self._get_input(xp, self.type_l, dtype)
         a2 = self._get_input(xp, self.type_r, dtype)
         return xp.polyval(a1, a2)
-=======
-    'input': [[2, -1, -2], [-4, 10, 4]],
-}))
-class TestRootsReal(unittest.TestCase):
-
-    @testing.for_signed_dtypes()
-    @testing.numpy_cupy_allclose(rtol=1e-6)
-    def test_roots_array(self, xp, dtype):
-        a = xp.array(self.input, dtype)
-        out = xp.roots(a)
-        return xp.sort(out)
-
-    @testing.for_signed_dtypes()
-    @testing.numpy_cupy_allclose(rtol=1e-6)
-    def test_roots_poly1d(self, xp, dtype):
-        a = xp.array(self.input, dtype)
-        out = xp.roots(xp.poly1d(a))
-        return xp.sort(out)
->>>>>>> 19073f6b
-
-
-@testing.gpu
-@testing.parameterize(*testing.product({
-<<<<<<< HEAD
+
+
+@testing.gpu
+@testing.parameterize(*testing.product({
     'type_l': ['numpy_scalar', 'python_scalar'],
     'type_r': ['poly1d', 'ndarray', 'python_scalar', 'numpy_scalar'],
 }))
@@ -510,10 +489,73 @@
             a2 = self._get_input(xp, self.type_r, dtype)
             with pytest.raises(TypeError):
                 xp.polyval(a1, a2)
-=======
-    'fname': ['polyadd', 'polysub', 'polymul'],
-}))
-class TestPolyArithmeticNdim(unittest.TestCase):
+
+
+@testing.gpu
+@testing.parameterize(*testing.product({
+    'shape1': [(0,), (3,), (5,)],
+    'shape2': [(), (0,), (3,), (5,)]
+}))
+class TestPolyvalShapeCombination(unittest.TestCase):
+
+    @testing.for_all_dtypes()
+    @testing.numpy_cupy_allclose(rtol=1e-6)
+    def test_polyval(self, xp, dtype):
+        a = testing.shaped_arange(self.shape1, xp, dtype)
+        b = testing.shaped_arange(self.shape2, xp, dtype)
+        return xp.polyval(a, b)
+
+
+@testing.gpu
+@testing.parameterize(*testing.product({
+    'shape': [(), (0,), (3,), (5,)]
+}))
+class TestPolyvalInvalidShapeCombination(unittest.TestCase):
+
+    @testing.for_all_dtypes()
+    def test_polyval(self, dtype):
+        for xp in (numpy, cupy):
+            a = testing.shaped_arange((), xp, dtype)
+            b = testing.shaped_arange(self.shape, xp, dtype)
+            with pytest.raises(TypeError):
+                xp.polyval(a, b)
+
+
+@testing.gpu
+class TestPolyvalDiffTypes(unittest.TestCase):
+
+    @testing.for_all_dtypes_combination(names=['dtype1', 'dtype2'])
+    @testing.numpy_cupy_allclose(rtol=1e-6)
+    def test_polyval_diff_types_array(self, xp, dtype1, dtype2):
+        a = testing.shaped_arange((10,), xp, dtype1)
+        b = testing.shaped_arange((5,), xp, dtype2)
+        return xp.polyval(a, b)
+
+
+@testing.gpu
+class TestPolyvalNotImplemented(unittest.TestCase):
+
+    @testing.for_all_dtypes()
+    def test_polyval_ndim_values(self, dtype):
+        a = testing.shaped_arange((2, ), cupy, dtype)
+        b = testing.shaped_arange((2, 4), cupy, dtype)
+        with pytest.raises(NotImplementedError):
+            cupy.polyval(a, b)
+
+    @testing.for_all_dtypes()
+    def test_polyval_poly1d_values(self, dtype):
+        a = testing.shaped_arange((5,), cupy, dtype)
+        b = testing.shaped_arange((3,), cupy, dtype)
+        b = cupy.poly1d(b)
+        with pytest.raises(NotImplementedError):
+            cupy.polyval(a, b)
+
+
+@testing.gpu
+@testing.parameterize(*testing.product({
+    'fname': ['polyadd', 'polysub', 'polymul', 'polyval'],
+}))
+class TestPolyRoutinesNdim(unittest.TestCase):
 
     @testing.for_all_dtypes()
     def test_polyroutine_ndim(self, dtype):
@@ -523,105 +565,52 @@
             b = testing.shaped_arange((10, 5), xp, dtype)
             with pytest.raises(ValueError):
                 func(a, b)
->>>>>>> 19073f6b
-
-
-@testing.gpu
-@testing.parameterize(*testing.product({
-<<<<<<< HEAD
-    'shape1': [(0,), (3,), (5,)],
-    'shape2': [(), (0,), (3,), (5,)]
-}))
-class TestPolyvalShapeCombination(unittest.TestCase):
-
-    @testing.for_all_dtypes()
-    @testing.numpy_cupy_allclose(rtol=1e-6)
-    def test_polyval(self, xp, dtype):
-        a = testing.shaped_arange(self.shape1, xp, dtype)
-        b = testing.shaped_arange(self.shape2, xp, dtype)
-        return xp.polyval(a, b)
-=======
-    'input': [[3j, 1.5j, -3j], [3 + 2j, 5], [3j, 0], [0, 3j]],
-}))
-class TestRootsComplex(unittest.TestCase):
-
-    @testing.for_complex_dtypes()
+
+
+@testing.gpu
+@testing.parameterize(*testing.product({
+    'input': [[2, -1, -2], [-4, 10, 4]],
+}))
+class TestRootsReal(unittest.TestCase):
+
+    @testing.for_signed_dtypes()
     @testing.numpy_cupy_allclose(rtol=1e-6)
     def test_roots_array(self, xp, dtype):
         a = xp.array(self.input, dtype)
         out = xp.roots(a)
         return xp.sort(out)
 
-    @testing.for_complex_dtypes()
+    @testing.for_signed_dtypes()
     @testing.numpy_cupy_allclose(rtol=1e-6)
     def test_roots_poly1d(self, xp, dtype):
         a = xp.array(self.input, dtype)
         out = xp.roots(xp.poly1d(a))
         return xp.sort(out)
->>>>>>> 19073f6b
-
-
-@testing.gpu
-@testing.parameterize(*testing.product({
-<<<<<<< HEAD
-    'shape': [(), (0,), (3,), (5,)]
-}))
-class TestPolyvalInvalidShapeCombination(unittest.TestCase):
-
-    @testing.for_all_dtypes()
-    def test_polyval(self, dtype):
-        for xp in (numpy, cupy):
-            a = testing.shaped_arange((), xp, dtype)
-            b = testing.shaped_arange(self.shape, xp, dtype)
-            with pytest.raises(TypeError):
-                xp.polyval(a, b)
-
-
-@testing.gpu
-class TestPolyvalDiffTypes(unittest.TestCase):
-
-    @testing.for_all_dtypes_combination(names=['dtype1', 'dtype2'])
-    @testing.numpy_cupy_allclose(rtol=1e-6)
-    def test_polyval_diff_types_array(self, xp, dtype1, dtype2):
-        a = testing.shaped_arange((10,), xp, dtype1)
-        b = testing.shaped_arange((5,), xp, dtype2)
-        return xp.polyval(a, b)
-
-
-@testing.gpu
-class TestPolyvalNotImplemented(unittest.TestCase):
-
-    @testing.for_all_dtypes()
-    def test_polyval_ndim_values(self, dtype):
-        a = testing.shaped_arange((2, ), cupy, dtype)
-        b = testing.shaped_arange((2, 4), cupy, dtype)
-        with pytest.raises(NotImplementedError):
-            cupy.polyval(a, b)
-
-    @testing.for_all_dtypes()
-    def test_polyval_poly1d_values(self, dtype):
-        a = testing.shaped_arange((5,), cupy, dtype)
-        b = testing.shaped_arange((3,), cupy, dtype)
-        b = cupy.poly1d(b)
-        with pytest.raises(NotImplementedError):
-            cupy.polyval(a, b)
-
-
-@testing.gpu
-@testing.parameterize(*testing.product({
-    'fname': ['polyval'],
-}))
-class TestPolyRoutinesNdim(unittest.TestCase):
-
-    @testing.for_all_dtypes()
-    def test_polyroutine_ndim(self, dtype):
-        for xp in (numpy, cupy):
-            func = getattr(xp, self.fname)
-            a = testing.shaped_arange((2, 3, 4), xp, dtype)
-            b = testing.shaped_arange((10, 5), xp, dtype)
-            with pytest.raises(ValueError):
-                func(a, b)
-=======
+
+
+@testing.gpu
+@testing.parameterize(*testing.product({
+    'input': [[3j, 1.5j, -3j], [3 + 2j, 5], [3j, 0], [0, 3j]],
+}))
+class TestRootsComplex(unittest.TestCase):
+
+    @testing.for_complex_dtypes()
+    @testing.numpy_cupy_allclose(rtol=1e-6)
+    def test_roots_array(self, xp, dtype):
+        a = xp.array(self.input, dtype)
+        out = xp.roots(a)
+        return xp.sort(out)
+
+    @testing.for_complex_dtypes()
+    @testing.numpy_cupy_allclose(rtol=1e-6)
+    def test_roots_poly1d(self, xp, dtype):
+        a = xp.array(self.input, dtype)
+        out = xp.roots(xp.poly1d(a))
+        return xp.sort(out)
+
+
+@testing.gpu
+@testing.parameterize(*testing.product({
     'input': [[5, 10], [5, 0], [0, 5], [0, 0], [5]],
 }))
 class TestRootsSpecialCases(unittest.TestCase):
@@ -678,5 +667,4 @@
     def test_roots_bool_symmetric(self):
         a = cupy.array([5, -1, -5], bool)
         with pytest.raises(NotImplementedError):
-            cupy.roots(a)
->>>>>>> 19073f6b
+            cupy.roots(a)