--- conflicted
+++ resolved
@@ -309,24 +309,6 @@
         return xp.mask_indices(0, xp.triu)
 
 
-<<<<<<< HEAD
-class TestTriuIndices:
-
-    @testing.numpy_cupy_array_equal()
-    def test_triu_indices_1(self, xp):
-        return xp.triu_indices(n=10, k=0)
-
-    @testing.numpy_cupy_array_equal()
-    def test_triu_indices_2(self, xp):
-        return xp.triu_indices(n=23, k=3, m=4)
-
-    @testing.numpy_cupy_array_equal()
-    def test_triu_indices_3(self, xp):
-        return xp.triu_indices(n=4, k=4, m=4)
-
-    @testing.for_all_dtypes()
-    def test_triu_indices_4(self, dtype):
-=======
 class TestTrilIndices:
 
     @testing.for_all_dtypes()
@@ -345,7 +327,6 @@
 
     @testing.for_all_dtypes()
     def test_tril_indices(self, dtype):
->>>>>>> b822b471
         for xp in (numpy, cupy):
             arr = testing.shaped_random((10, 10), xp=xp, dtype=dtype)
             if xp is numpy:
@@ -353,7 +334,59 @@
             else:
                 error = TypeError
             with pytest.raises(error):
-<<<<<<< HEAD
+                xp.tril_indices(arr, k=0)
+
+
+class TestTrilIndicesForm:
+
+    @testing.for_all_dtypes()
+    @testing.numpy_cupy_array_equal()
+    def test_tril_indices_from_1(self, xp, dtype):
+        arr = testing.shaped_random((10, 10), xp=xp, dtype=dtype)
+        return xp.tril_indices_from(arr, k=4)
+
+    @testing.for_all_dtypes()
+    @testing.numpy_cupy_array_equal()
+    def test_tril_indices_from_2(self, xp, dtype):
+        arr = testing.shaped_random((10, 20), xp=xp, dtype=dtype)
+        return xp.tril_indices_from(arr, k=13)
+
+    @testing.for_all_dtypes()
+    @testing.numpy_cupy_array_equal()
+    def test_tril_indices_from_3(self, xp, dtype):
+        arr = testing.shaped_random((4, 6), xp=xp, dtype=dtype)
+        return xp.tril_indices_from(arr)
+
+    @testing.for_all_dtypes()
+    def test_tril_indices_from_4(self, dtype):
+        for xp in (numpy, cupy):
+            with pytest.raises(AttributeError):
+                xp.tril_indices_from(4, k=1)
+
+                
+class TestTriuIndices:
+
+    @testing.numpy_cupy_array_equal()
+    def test_triu_indices_1(self, xp):
+        return xp.triu_indices(n=10, k=0)
+
+    @testing.numpy_cupy_array_equal()
+    def test_triu_indices_2(self, xp):
+        return xp.triu_indices(n=23, k=3, m=4)
+
+    @testing.numpy_cupy_array_equal()
+    def test_triu_indices_3(self, xp):
+        return xp.triu_indices(n=4, k=4, m=4)
+
+    @testing.for_all_dtypes()
+    def test_triu_indices_4(self, dtype):
+        for xp in (numpy, cupy):
+            arr = testing.shaped_random((10, 10), xp=xp, dtype=dtype)
+            if xp is numpy:
+                error = ValueError
+            else:
+                error = TypeError
+            with pytest.raises(error):
                 xp.triu_indices(arr, k=0)
 
 
@@ -376,37 +409,9 @@
     def test_triu_indices_from_3(self, xp, dtype):
         arr = testing.shaped_random((4, 6), xp=xp, dtype=dtype)
         return xp.triu_indices_from(arr)
-=======
-                xp.tril_indices(arr, k=0)
-
-
-class TestTrilIndicesForm:
-
-    @testing.for_all_dtypes()
-    @testing.numpy_cupy_array_equal()
-    def test_tril_indices_from_1(self, xp, dtype):
-        arr = testing.shaped_random((10, 10), xp=xp, dtype=dtype)
-        return xp.tril_indices_from(arr, k=4)
-
-    @testing.for_all_dtypes()
-    @testing.numpy_cupy_array_equal()
-    def test_tril_indices_from_2(self, xp, dtype):
-        arr = testing.shaped_random((10, 20), xp=xp, dtype=dtype)
-        return xp.tril_indices_from(arr, k=13)
-
-    @testing.for_all_dtypes()
-    @testing.numpy_cupy_array_equal()
-    def test_tril_indices_from_3(self, xp, dtype):
-        arr = testing.shaped_random((4, 6), xp=xp, dtype=dtype)
-        return xp.tril_indices_from(arr)
->>>>>>> b822b471
-
-    @testing.for_all_dtypes()
-    def test_tril_indices_from_4(self, dtype):
+
+    @testing.for_all_dtypes()
+    def test_triu_indices_from_4(self, dtype):
         for xp in (numpy, cupy):
             with pytest.raises(AttributeError):
-<<<<<<< HEAD
-                xp.triu_indices_from(4, k=1)
-=======
-                xp.tril_indices_from(4, k=1)
->>>>>>> b822b471
+                xp.triu_indices_from(4, k=1)