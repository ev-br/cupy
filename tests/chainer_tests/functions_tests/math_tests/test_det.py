import unittest

import numpy
import six

import chainer
from chainer import cuda
from chainer import functions as F
from chainer import gradient_check
from chainer import testing
from chainer.testing import attr
from chainer.testing import condition
from chainer.utils import type_check


@testing.parameterize(*[
    {'batched': True},
    {'batched': False}
])
class DetFunctionTest(unittest.TestCase):

    def setUp(self):
        if self.batched:
            self.x = numpy.random.uniform(
                .5, 1, (6, 3, 3)).astype(numpy.float32)
            self.y = numpy.random.uniform(
                .5, 1, (6, 3, 3)).astype(numpy.float32)
            self.gy = numpy.random.uniform(-1, 1, (6,)).astype(numpy.float32)
            self.ct = self.x.transpose(0, 2, 1)
            self.det = F.batch_det
            self.matmul = F.batch_matmul
        else:
            self.x = numpy.random.uniform(.5, 1, (5, 5)).astype(numpy.float32)
            self.y = numpy.random.uniform(.5, 1, (5, 5)).astype(numpy.float32)
            self.gy = numpy.random.uniform(-1, 1, ()).astype(numpy.float32)
            self.ct = self.x.transpose()
            self.det = F.det
            self.matmul = F.matmul

    def det_transpose(self, gpu=False):
        if gpu:
            cx = cuda.to_gpu(self.x)
            ct = cuda.to_gpu(self.ct)
        else:
            cx = self.x
            ct = self.ct
        xn = chainer.Variable(cx)
        xt = chainer.Variable(ct)
        yn = self.det(xn)
        yt = self.det(xt)
        gradient_check.assert_allclose(yn.data, yt.data, rtol=1e-4, atol=1)

    @attr.gpu
    @condition.retry(3)
    def test_det_transpose_gpu(self):
        self.det_transpose(gpu=True)

    @condition.retry(3)
    def test_det_transpose_cpu(self):
        self.det_transpose(gpu=False)

    def det_scaling(self, gpu=False):
        scaling = numpy.random.randn(1).astype('float32')
        if gpu:
            cx = cuda.to_gpu(self.x)
            sx = cuda.to_gpu(scaling * self.x)
        else:
            cx = self.x
            sx = scaling * self.x
        c = float(scaling ** self.x.shape[1])
        cxv = chainer.Variable(cx)
        sxv = chainer.Variable(sx)
        cxd = self.det(cxv)
        sxd = self.det(sxv)
        gradient_check.assert_allclose(cxd.data * c, sxd.data)

    @attr.gpu
    @condition.retry(3)
    def test_det_scaling_gpu(self):
        self.det_scaling(gpu=True)

    @condition.retry(3)
    def test_det_scaling_cpu(self):
        self.det_scaling(gpu=False)

    def det_identity(self, gpu=False):
        if self.batched:
            chk = numpy.ones(len(self.x), dtype=numpy.float32)
            dt = numpy.identity(self.x.shape[1], dtype=numpy.float32)
            idt = numpy.repeat(dt[None], len(self.x), axis=0)
        else:
            idt = numpy.identity(self.x.shape[1], dtype=numpy.float32)
            chk = numpy.ones(1, dtype=numpy.float32)
        if gpu:
            chk = cuda.to_gpu(chk)
            idt = cuda.to_gpu(idt)
        idtv = chainer.Variable(idt)
        idtd = self.det(idtv)
        gradient_check.assert_allclose(idtd.data, chk, rtol=1e-4, atol=1e-4)

    @attr.gpu
    def test_det_identity_gpu(self):
        self.det_identity(gpu=True)

    def test_det_identity_cpu(self):
        self.det_identity(gpu=False)

    def det_product(self, gpu=False):
        if gpu:
            cx = cuda.to_gpu(self.x)
            cy = cuda.to_gpu(self.y)
        else:
            cx = self.x
            cy = self.y
        vx = chainer.Variable(cx)
        vy = chainer.Variable(cy)
        dxy1 = self.det(self.matmul(vx, vy))
        dxy2 = self.det(vx) * self.det(vy)
        gradient_check.assert_allclose(dxy1.data, dxy2.data, rtol=1e-4,
                                       atol=1e-4)

    @condition.retry(3)
    def test_det_product_cpu(self):
        self.det_product(gpu=False)

    @attr.gpu
    @condition.retry(3)
    def test_det_product_gpu(self):
        self.det_product(gpu=True)

    @attr.gpu
    @condition.retry(3)
    def test_batch_backward_gpu(self):
        x_data = cuda.to_gpu(self.x)
        y_grad = cuda.to_gpu(self.gy)
        gradient_check.check_backward(self.det, x_data, y_grad)

    @condition.retry(3)
    def test_batch_backward_cpu(self):
        x_data, y_grad = self.x, self.gy
        gradient_check.check_backward(self.det, x_data, y_grad)

    def check_single_matrix(self, x):
        x = chainer.Variable(x)
        y = self.det(x)
        if self.batched:
            self.assertEqual(y.data.ndim, 1)
        else:
            self.assertEqual(y.data.ndim, 0)

    def test_single_matrix_cpu(self):
        self.check_single_matrix(self.x)

    @attr.gpu
    def test_expect_scalar_gpu(self):
        self.check_single_matrix(cuda.to_gpu(self.x))

<<<<<<< HEAD
    def check_singular_matrix(self, x):
        if self.batched:
            x[0, ...] = 0.0
        else:
            x[...] = 0.0
        x = chainer.Variable(x)
        self.det(x)

    def test_singular_matrix_cpu(self):
        self.check_singular_matrix(self.x)

    @attr.gpu
    def test_singular_matrix_gpu(self):
        self.check_singular_matrix(cuda.to_gpu(self.x))

    def test_zero_det_cpu(self):
        x_data, y_grad = self.x, self.gy
        if x_data.ndim == 3:
            x_data[0, :, :] = 0.0
        else:
            x_data[:, :] = 0.0
        with self.assertRaises(ValueError):
            gradient_check.check_backward(self.det, x_data, y_grad)
=======
    def check_zero_det(self, x, gy, err):
        if self.batched:
            x[0, ...] = 0.0
        else:
            x[...] = 0.0
        with self.assertRaises(err):
            gradient_check.check_backward(self.det, x, gy)

    def test_zero_det_cpu(self):
        self.check_zero_det(self.x, self.gy, numpy.linalg.LinAlgError)
>>>>>>> 7a338844

    @attr.gpu
    def test_zero_det_gpu(self):
        self.check_zero_det(
            cuda.to_gpu(self.x), cuda.to_gpu(self.gy), ValueError)


class TestDetSmallCase(unittest.TestCase):

    def setUp(self):
        self.x = numpy.random.uniform(.5, 1, (2, 2)).astype(numpy.float32)

    def check_by_definition(self, x):
        ans = F.det(chainer.Variable(x)).data
        y = x[0, 0] * x[1, 1] - x[0, 1] * x[1, 0]
        gradient_check.assert_allclose(ans, y)

    @condition.retry(3)
    def test_answer_cpu(self):
        self.check_by_definition(self.x)

    @attr.gpu
    @condition.retry(3)
    def test_answer_gpu(self):
        self.check_by_definition(cuda.to_gpu(self.x))


@testing.parameterize(
    *testing.product({
        'shape': [(s, s) for s in six.moves.range(1, 5)],
    }))
class TestDetGPUCPUConsistency(unittest.TestCase):

    def setUp(self):
        self.x = numpy.random.uniform(.5, 1, self.shape).astype(numpy.float32)

    @attr.gpu
    @condition.retry(3)
    def test_answer_gpu_cpu(self):
        x = cuda.to_gpu(self.x)
        y = F.det(chainer.Variable(x))
        gpu = cuda.to_cpu(y.data)
        cpu = numpy.linalg.det(self.x)
        gradient_check.assert_allclose(gpu, cpu)


@testing.parameterize(
    *testing.product({
        'shape': [(w, s, s) for s in six.moves.range(1, 5)
                  for w in six.moves.range(1, 5)],
    }))
class TestBatchDetGPUCPUConsistency(unittest.TestCase):

    def setUp(self):
        self.x = numpy.random.uniform(.5, 1, self.shape).astype(numpy.float32)

    @attr.gpu
    @condition.retry(3)
    def test_answer_gpu_cpu(self):
        x = cuda.to_gpu(self.x)
        y = F.batch_det(chainer.Variable(x))
        gpu = cuda.to_cpu(y.data)
        cpu = numpy.linalg.det(self.x)
        gradient_check.assert_allclose(gpu, cpu)


class DetFunctionRaiseTest(unittest.TestCase):

    def test_invalid_ndim(self):
        with self.assertRaises(type_check.InvalidType):
            F.batch_det(chainer.Variable(numpy.zeros((2, 2))))

    def test_invalid_shape(self):
        with self.assertRaises(type_check.InvalidType):
            F.batch_det(chainer.Variable(numpy.zeros((1, 2))))


testing.run_module(__name__, __file__)<|MERGE_RESOLUTION|>--- conflicted
+++ resolved
@@ -155,7 +155,6 @@
     def test_expect_scalar_gpu(self):
         self.check_single_matrix(cuda.to_gpu(self.x))
 
-<<<<<<< HEAD
     def check_singular_matrix(self, x):
         if self.batched:
             x[0, ...] = 0.0
@@ -171,15 +170,6 @@
     def test_singular_matrix_gpu(self):
         self.check_singular_matrix(cuda.to_gpu(self.x))
 
-    def test_zero_det_cpu(self):
-        x_data, y_grad = self.x, self.gy
-        if x_data.ndim == 3:
-            x_data[0, :, :] = 0.0
-        else:
-            x_data[:, :] = 0.0
-        with self.assertRaises(ValueError):
-            gradient_check.check_backward(self.det, x_data, y_grad)
-=======
     def check_zero_det(self, x, gy, err):
         if self.batched:
             x[0, ...] = 0.0
@@ -189,8 +179,7 @@
             gradient_check.check_backward(self.det, x, gy)
 
     def test_zero_det_cpu(self):
-        self.check_zero_det(self.x, self.gy, numpy.linalg.LinAlgError)
->>>>>>> 7a338844
+        self.check_zero_det(self.x, self.gy, ValueError)
 
     @attr.gpu
     def test_zero_det_gpu(self):
