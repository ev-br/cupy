import cupy
import unittest
import warnings

import numpy
import pytest
try:
    import scipy.sparse
    import scipy.sparse.linalg
    import scipy.stats
    scipy_available = True
except ImportError:
    scipy_available = False

from cupy import testing
from cupy.testing import condition
from cupyx.scipy import sparse
import cupyx.scipy.sparse.linalg  # NOQA


@testing.parameterize(*testing.product({
    'dtype': [numpy.float32, numpy.float64],
}))
@testing.with_requires('scipy')
class TestLsqr(unittest.TestCase):

    def setUp(self):
        rvs = scipy.stats.randint(0, 15).rvs
        self.A = scipy.sparse.random(50, 50, density=0.2, data_rvs=rvs)
        self.b = numpy.random.randint(15, size=50)

    def test_size(self):
        for xp, sp in ((numpy, scipy.sparse), (cupy, sparse)):
            A = sp.csr_matrix(self.A, dtype=self.dtype)
            b = xp.array(numpy.append(self.b, [1]), dtype=self.dtype)
            with pytest.raises(ValueError):
                sp.linalg.lsqr(A, b)

    def test_shape(self):
        for xp, sp in ((numpy, scipy.sparse), (cupy, sparse)):
            A = sp.csr_matrix(self.A, dtype=self.dtype)
            b = xp.array(numpy.tile(self.b, (2, 1)), dtype=self.dtype)
            with pytest.raises(ValueError):
                sp.linalg.lsqr(A, b)

    @condition.retry(10)
    @testing.numpy_cupy_allclose(atol=1e-1, sp_name='sp')
    def test_csrmatrix(self, xp, sp):
        A = sp.csr_matrix(self.A, dtype=self.dtype)
        b = xp.array(self.b, dtype=self.dtype)
        x = sp.linalg.lsqr(A, b)
        return x[0]

    @condition.retry(10)
    @testing.numpy_cupy_allclose(atol=1e-1, sp_name='sp')
    def test_ndarray(self, xp, sp):
        A = xp.array(self.A.A, dtype=self.dtype)
        b = xp.array(self.b, dtype=self.dtype)
        x = sp.linalg.lsqr(A, b)
        return x[0]


@testing.parameterize(*testing.product({
    'ord': [None, -numpy.Inf, -2, -1, 0, 1, 2, 3, numpy.Inf, 'fro'],
    'dtype': [
        numpy.float32,
        numpy.float64,
        numpy.complex64,
        numpy.complex128
    ],
    'axis': [None, (0, 1), (1, -2)],
}))
@testing.with_requires('scipy')
@testing.gpu
class TestMatrixNorm(unittest.TestCase):

    @testing.numpy_cupy_allclose(rtol=1e-3, atol=1e-4, sp_name='sp',
                                 accept_error=(ValueError,
                                               NotImplementedError))
    def test_matrix_norm(self, xp, sp):
        a = xp.arange(9, dtype=self.dtype) - 4
        b = a.reshape((3, 3))
        b = sp.csr_matrix(b, dtype=self.dtype)
        return sp.linalg.norm(b, ord=self.ord, axis=self.axis)


@testing.parameterize(*testing.product({
    'ord': [None, -numpy.Inf, -2, -1, 0, 1, 2, numpy.Inf, 'fro'],
    'dtype': [
        numpy.float32,
        numpy.float64,
        numpy.complex64,
        numpy.complex128
    ],
    'transpose': [True, False],
    'axis': [0, (1,), (-2,), -1],
})
)
@testing.with_requires('scipy')
@testing.gpu
class TestVectorNorm(unittest.TestCase):
    @testing.numpy_cupy_allclose(rtol=1e-3, atol=1e-4, sp_name='sp',
                                 accept_error=(ValueError,))
    def test_vector_norm(self, xp, sp):
        a = xp.arange(9, dtype=self.dtype) - 4
        b = a.reshape((3, 3))
        b = sp.csr_matrix(b, dtype=self.dtype)
        if self.transpose:
            b = b.T
        return sp.linalg.norm(b, ord=self.ord, axis=self.axis)

# TODO : TestVsNumpyNorm


@testing.parameterize(*testing.product({
    'which': ['LM', 'LA'],
    'k': [3, 6, 12],
    'return_eigenvectors': [True, False],
    'use_linear_operator': [True, False],
}))
@testing.with_requires('scipy')
class TestEigsh:
    n = 30
    density = 0.33
    tol = {numpy.float32: 1e-5, numpy.complex64: 1e-5, 'default': 1e-12}
    res_tol = {'f': 1e-5, 'd': 1e-12}

    def _make_matrix(self, dtype, xp):
        shape = (self.n, self.n)
        a = testing.shaped_random(shape, xp, dtype=dtype)
        mask = testing.shaped_random(shape, xp, dtype='f', scale=1)
        a[mask > self.density] = 0
        a = a * a.conj().T
        return a

    def _test_eigsh(self, a, xp, sp):
        ret = sp.linalg.eigsh(a, k=self.k, which=self.which,
                              return_eigenvectors=self.return_eigenvectors)
        if self.return_eigenvectors:
            w, x = ret
            # Check the residuals to see if eigenvectors are correct.
            ax_xw = a @ x - xp.multiply(x, w.reshape(1, self.k))
            res = xp.linalg.norm(ax_xw) / xp.linalg.norm(w)
            tol = self.res_tol[numpy.dtype(a.dtype).char.lower()]
            assert(res < tol)
        else:
            w = ret
        return xp.sort(w)

    @pytest.mark.parametrize('format', ['csr', 'csc', 'coo'])
    @testing.for_dtypes('fdFD')
    @testing.numpy_cupy_allclose(rtol=tol, atol=tol, sp_name='sp')
    def test_sparse(self, format, dtype, xp, sp):
        a = self._make_matrix(dtype, xp)
        a = sp.coo_matrix(a).asformat(format)
        if self.use_linear_operator:
            a = sp.linalg.aslinearoperator(a)
        return self._test_eigsh(a, xp, sp)

    @testing.for_dtypes('fdFD')
    @testing.numpy_cupy_allclose(rtol=tol, atol=tol, sp_name='sp')
    def test_dense(self, dtype, xp, sp):
        a = self._make_matrix(dtype, xp)
        if self.use_linear_operator:
            a = sp.linalg.aslinearoperator(a)
        return self._test_eigsh(a, xp, sp)

    def test_invalid(self):
        if self.use_linear_operator is True:
            raise unittest.SkipTest
        for xp, sp in ((numpy, scipy.sparse), (cupy, sparse)):
            a = xp.diag(xp.ones((self.n, ), dtype='f'))
            with pytest.raises(ValueError):
                sp.linalg.eigsh(xp.ones((2, 1), dtype='f'))
            with pytest.raises(ValueError):
                sp.linalg.eigsh(a, k=0)
        xp, sp = cupy, sparse
        a = xp.diag(xp.ones((self.n, ), dtype='f'))
        with pytest.raises(ValueError):
            sp.linalg.eigsh(xp.ones((1,), dtype='f'))
        with pytest.raises(TypeError):
            sp.linalg.eigsh(xp.ones((2, 2), dtype='i'))
        with pytest.raises(ValueError):
            sp.linalg.eigsh(a, k=self.n)
        with pytest.raises(ValueError):
            sp.linalg.eigsh(a, k=self.k, which='SM')
        with pytest.raises(ValueError):
            sp.linalg.eigsh(a, k=self.k, which='SA')


@testing.parameterize(*testing.product({
    'shape': [(30, 29), (29, 29), (29, 30)],
    'k': [3, 6, 12],
    'return_vectors': [True, False],
    'use_linear_operator': [True, False],
}))
@testing.with_requires('scipy')
class TestSvds:
    density = 0.33
    tol = {numpy.float32: 1e-4, numpy.complex64: 1e-4, 'default': 1e-12}

    def _make_matrix(self, dtype, xp):
        a = testing.shaped_random(self.shape, xp, dtype=dtype)
        mask = testing.shaped_random(self.shape, xp, dtype='f', scale=1)
        a[mask > self.density] = 0
        return a

    def _test_svds(self, a, xp, sp):
        ret = sp.linalg.svds(a, k=self.k,
                             return_singular_vectors=self.return_vectors)
        if self.return_vectors:
            u, s, vt = ret
            # Check the results with u @ s @ vt, as singular vectors don't
            # necessarily match.
            return u @ xp.diag(s) @ vt
        else:
            return xp.sort(ret)

    @pytest.mark.parametrize('format', ['csr', 'csc', 'coo'])
    @testing.for_dtypes('fdFD')
    @testing.numpy_cupy_allclose(rtol=tol, atol=tol, sp_name='sp')
    def test_sparse(self, format, dtype, xp, sp):
        a = self._make_matrix(dtype, xp)
        a = sp.coo_matrix(a).asformat(format)
        if self.use_linear_operator:
            a = sp.linalg.aslinearoperator(a)
        return self._test_svds(a, xp, sp)

    @testing.for_dtypes('fdFD')
    @testing.numpy_cupy_allclose(rtol=tol, atol=tol, sp_name='sp')
    def test_dense(self, dtype, xp, sp):
        a = self._make_matrix(dtype, xp)
        if self.use_linear_operator:
            a = sp.linalg.aslinearoperator(a)
        return self._test_svds(a, xp, sp)

    def test_invalid(self):
        if self.use_linear_operator is True:
            raise unittest.SkipTest
        for xp, sp in ((numpy, scipy.sparse), (cupy, sparse)):
            a = xp.diag(xp.ones(self.shape, dtype='f'))
            with pytest.raises(ValueError):
                sp.linalg.svds(a, k=0)
        xp, sp = cupy, sparse
        a = xp.diag(xp.ones(self.shape, dtype='f'))
        with pytest.raises(ValueError):
            sp.linalg.svds(xp.ones((1,), dtype='f'))
        with pytest.raises(TypeError):
            sp.linalg.svds(xp.ones((2, 2), dtype='i'))
        with pytest.raises(ValueError):
            sp.linalg.svds(a, k=min(self.shape))
        with pytest.raises(ValueError):
            sp.linalg.svds(a, k=self.k, which='SM')


@testing.parameterize(*testing.product({
    'x0': [None, 'ones'],
    'M': [None, 'jacobi'],
    'atol': [None, 'select-by-dtype'],
    'b_ndim': [1, 2],
    'use_linear_operator': [False, True],
}))
@testing.with_requires('scipy')
@testing.gpu
class TestCg:
    n = 30
    density = 0.33
    _atol = {'f': 1e-5, 'd': 1e-12}

    def _make_matrix(self, dtype, xp):
        dtype = numpy.dtype(dtype)
        shape = (self.n, 10)
        a = testing.shaped_random(shape, xp, dtype=dtype.char.lower(), scale=1)
        if dtype.char in 'FD':
            a = a + 1j * testing.shaped_random(
                shape, xp, dtype=dtype.char.lower(), scale=1)
        mask = testing.shaped_random(shape, xp, dtype='f', scale=1)
        a[mask > self.density] = 0
        a = a @ a.conj().T
        a = a + xp.diag(xp.ones((self.n,), dtype=dtype.char.lower()))
        M = None
        if self.M == 'jacobi':
            M = xp.diag(1.0 / xp.diag(a))
        return a, M

    def _make_normalized_vector(self, dtype, xp):
        b = testing.shaped_random((self.n,), xp, dtype=dtype)
        return b / xp.linalg.norm(b)

    def _test_cg(self, dtype, xp, sp, a, M):
        dtype = numpy.dtype(dtype)
        b = self._make_normalized_vector(dtype, xp)
        if self.b_ndim == 2:
            b = b.reshape(self.n, 1)
        x0 = None
        if self.x0 == 'ones':
            x0 = xp.ones((self.n,), dtype=dtype)
        atol = None
        if self.atol == 'select-by-dtype':
            atol = self._atol[dtype.char.lower()]
        if atol is None and xp == numpy:
            # Note: If atol is None or not specified, Scipy (at least 1.5.3)
            # raises DeprecationWarning
            with pytest.deprecated_call():
                return sp.linalg.cg(a, b, x0=x0, M=M, atol=atol)
        else:
            return sp.linalg.cg(a, b, x0=x0, M=M, atol=atol)

    @testing.for_dtypes('fdFD')
    @testing.numpy_cupy_allclose(rtol=1e-5, atol=1e-5, sp_name='sp')
    def test_dense(self, dtype, xp, sp):
        a, M = self._make_matrix(dtype, xp)
        if self.use_linear_operator:
            a = sp.linalg.aslinearoperator(a)
            if M is not None:
                M = sp.linalg.aslinearoperator(M)
        return self._test_cg(dtype, xp, sp, a, M)

    @pytest.mark.parametrize('format', ['csr', 'csc', 'coo'])
    @testing.for_dtypes('fdFD')
    @testing.numpy_cupy_allclose(rtol=1e-5, atol=1e-5, sp_name='sp')
    def test_sparse(self, format, dtype, xp, sp):
        a, M = self._make_matrix(dtype, xp)
        a = sp.coo_matrix(a).asformat(format)
        if self.use_linear_operator:
            a = sp.linalg.aslinearoperator(a)
        if M is not None:
            M = sp.coo_matrix(M).asformat(format)
            if self.use_linear_operator:
                M = sp.linalg.aslinearoperator(M)
        return self._test_cg(dtype, xp, sp, a, M)

    @testing.for_dtypes('fdFD')
    @testing.numpy_cupy_allclose(rtol=1e-5, atol=1e-5, sp_name='sp')
    def test_empty(self, dtype, xp, sp):
        if not (self.x0 is None and self.M is None and self.atol is None and
                self.use_linear_operator is False):
            raise unittest.SkipTest
        a = xp.empty((0, 0), dtype=dtype)
        b = xp.empty((0,), dtype=dtype)
        if self.atol is None and xp == numpy:
            # Note: If atol is None or not specified, Scipy (at least 1.5.3)
            # raises DeprecationWarning
            with pytest.deprecated_call():
                return sp.linalg.cg(a, b)
        else:
            return sp.linalg.cg(a, b)

    @testing.for_dtypes('fdFD')
    def test_callback(self, dtype):
        if not (self.x0 is None and self.M is None and self.atol is None and
                self.use_linear_operator is False):
            raise unittest.SkipTest
        xp, sp = cupy, sparse
        a, M = self._make_matrix(dtype, xp)
        b = self._make_normalized_vector(dtype, xp)
        is_called = False

        def callback(x):
            print(xp.linalg.norm(b - a @ x))
            nonlocal is_called
            is_called = True
        sp.linalg.cg(a, b, callback=callback)
        assert is_called

    def test_invalid(self):
        if not (self.x0 is None and self.M is None and self.atol is None and
                self.use_linear_operator is False):
            raise unittest.SkipTest
        for xp, sp in ((numpy, scipy.sparse), (cupy, sparse)):
            a, M = self._make_matrix('f', xp)
            b = self._make_normalized_vector('f', xp)
            ng_a = xp.ones((self.n, ), dtype='f')
            with pytest.raises(ValueError):
                sp.linalg.cg(ng_a, b, atol=self.atol)
            ng_a = xp.ones((self.n, self.n + 1), dtype='f')
            with pytest.raises(ValueError):
                sp.linalg.cg(ng_a, b, atol=self.atol)
            ng_a = xp.ones((self.n, self.n, 1), dtype='f')
            with pytest.raises(ValueError):
                sp.linalg.cg(ng_a, b, atol=self.atol)
            ng_b = xp.ones((self.n + 1,), dtype='f')
            with pytest.raises(ValueError):
                sp.linalg.cg(a, ng_b, atol=self.atol)
            ng_b = xp.ones((self.n, 2), dtype='f')
            with pytest.raises(ValueError):
                sp.linalg.cg(a, ng_b, atol=self.atol)
            ng_x0 = xp.ones((self.n + 1,), dtype='f')
            with pytest.raises(ValueError):
                sp.linalg.cg(a, b, x0=ng_x0, atol=self.atol)
            ng_M = xp.diag(xp.ones((self.n + 1,), dtype='f'))
            with pytest.raises(ValueError):
                sp.linalg.cg(a, b, M=ng_M, atol=self.atol)
        xp, sp = cupy, sparse
        b = self._make_normalized_vector('f', xp)
        ng_a = xp.ones((self.n, self.n), dtype='i')
        with pytest.raises(TypeError):
            sp.linalg.cg(ng_a, b, atol=self.atol)


@testing.parameterize(*testing.product({
    'x0': [None, 'ones'],
    'M': [None, 'jacobi'],
    'atol': [None, 'select-by-dtype'],
    'b_ndim': [1, 2],
    'restart': [None, 10],
    'use_linear_operator': [False, True],
}))
@testing.with_requires('scipy>=1.4')
@testing.gpu
class TestGmres:
    n = 30
    density = 0.2
    _atol = {'f': 1e-5, 'd': 1e-12}

    # TODO(kataoka): Fix the `lstsq` call in CuPy's `gmres`
    @pytest.fixture(autouse=True)
    def ignore_futurewarning(self):
        with warnings.catch_warnings():
            warnings.filterwarnings(
                'ignore', '`rcond` parameter will change', FutureWarning,
            )
            yield

    def _make_matrix(self, dtype, xp):
        dtype = numpy.dtype(dtype)
        shape = (self.n, self.n)
        a = testing.shaped_random(shape, xp, dtype=dtype, scale=1)
        mask = testing.shaped_random(shape, xp, dtype='f', scale=1)
        a[mask > self.density] = 0
        diag = xp.diag(testing.shaped_random(
            (self.n,), xp, dtype=dtype.char.lower(), scale=1) + 1)
        a[diag > 0] = 0
        a = a + diag
        M = None
        if self.M == 'jacobi':
            M = xp.diag(1.0 / xp.diag(a))
        return a, M

    def _make_normalized_vector(self, dtype, xp):
        b = testing.shaped_random((self.n,), xp, dtype=dtype, scale=1)
        return b / xp.linalg.norm(b)

    def _test_gmres(self, dtype, xp, sp, a, M):
        dtype = numpy.dtype(dtype)
        b = self._make_normalized_vector(dtype, xp)
        if self.b_ndim == 2:
            b = b.reshape(self.n, 1)
        x0 = None
        if self.x0 == 'ones':
            x0 = xp.ones((self.n,), dtype=dtype)
        atol = None
        if self.atol == 'select-by-dtype':
            atol = self._atol[dtype.char.lower()]
        if atol is None and xp == numpy:
            # Note: If atol is None or not specified, Scipy (at least 1.5.3)
            # raises DeprecationWarning
            with pytest.deprecated_call():
                return sp.linalg.gmres(
                    a, b, x0=x0, restart=self.restart, M=M, atol=atol)
        else:
            return sp.linalg.gmres(
                a, b, x0=x0, restart=self.restart, M=M, atol=atol)

    @testing.for_dtypes('fdFD')
    @testing.numpy_cupy_allclose(rtol=1e-5, atol=1e-5, sp_name='sp')
    def test_dense(self, dtype, xp, sp):
        a, M = self._make_matrix(dtype, xp)
        if self.use_linear_operator:
            a = sp.linalg.aslinearoperator(a)
            if M is not None:
                M = sp.linalg.aslinearoperator(M)
        return self._test_gmres(dtype, xp, sp, a, M)

    @pytest.mark.parametrize('format', ['csr', 'csc', 'coo'])
    @testing.for_dtypes('fdFD')
    @testing.numpy_cupy_allclose(rtol=1e-5, atol=1e-5, sp_name='sp')
    def test_sparse(self, format, dtype, xp, sp):
        a, M = self._make_matrix(dtype, xp)
        a = sp.coo_matrix(a).asformat(format)
        if self.use_linear_operator:
            a = sp.linalg.aslinearoperator(a)
        if M is not None:
            M = sp.coo_matrix(M).asformat(format)
            if self.use_linear_operator:
                M = sp.linalg.aslinearoperator(M)
        return self._test_gmres(dtype, xp, sp, a, M)

    @testing.for_dtypes('fdFD')
    @testing.numpy_cupy_allclose(rtol=1e-5, atol=1e-5, sp_name='sp')
    def test_empty(self, dtype, xp, sp):
        if not (self.x0 is None and self.M is None and self.atol is None and
                self.restart is None and self.use_linear_operator is False):
            raise unittest.SkipTest
        a = xp.empty((0, 0), dtype=dtype)
        b = xp.empty((0,), dtype=dtype)
        if self.atol is None and xp == numpy:
            # Note: If atol is None or not specified, Scipy (at least 1.5.3)
            # raises DeprecationWarning
            with pytest.deprecated_call():
                return sp.linalg.gmres(a, b)
        else:
            return sp.linalg.gmres(a, b)

    @testing.for_dtypes('fdFD')
    def test_callback(self, dtype):
        if not (self.x0 is None and self.M is None and self.atol is None and
                self.restart is None and self.use_linear_operator is False):
            raise unittest.SkipTest
        xp, sp = cupy, sparse
        a, M = self._make_matrix(dtype, xp)
        b = self._make_normalized_vector(dtype, xp)
        is_called = False

        def callback1(x):
            print(xp.linalg.norm(b - a @ x))
            nonlocal is_called
            is_called = True
        sp.linalg.gmres(a, b, callback=callback1, callback_type='x')
        assert is_called
        is_called = False

        def callback2(pr_norm):
            print(pr_norm)
            nonlocal is_called
            is_called = True
        sp.linalg.gmres(a, b, callback=callback2, callback_type='pr_norm')
        assert is_called

    def test_invalid(self):
        if not (self.x0 is None and self.M is None and self.atol is None and
                self.restart is None and self.use_linear_operator is False):
            raise unittest.SkipTest
        for xp, sp in ((numpy, scipy.sparse), (cupy, sparse)):
            a, M = self._make_matrix('f', xp)
            b = self._make_normalized_vector('f', xp)
            ng_a = xp.ones((self.n, ), dtype='f')
            with pytest.raises(ValueError):
                sp.linalg.gmres(ng_a, b)
            ng_a = xp.ones((self.n, self.n + 1), dtype='f')
            with pytest.raises(ValueError):
                sp.linalg.gmres(ng_a, b)
            ng_a = xp.ones((self.n, self.n, 1), dtype='f')
            with pytest.raises(ValueError):
                sp.linalg.gmres(ng_a, b)
            ng_b = xp.ones((self.n + 1,), dtype='f')
            with pytest.raises(ValueError):
                sp.linalg.gmres(a, ng_b)
            ng_b = xp.ones((self.n, 2), dtype='f')
            with pytest.raises(ValueError):
                sp.linalg.gmres(a, ng_b)
            ng_x0 = xp.ones((self.n + 1,), dtype='f')
            with pytest.raises(ValueError):
                sp.linalg.gmres(a, b, x0=ng_x0)
            ng_M = xp.diag(xp.ones((self.n + 1,), dtype='f'))
            with pytest.raises(ValueError):
                sp.linalg.gmres(a, b, M=ng_M)
            ng_callback_type = '?'
            with pytest.raises(ValueError):
                sp.linalg.gmres(a, b, callback_type=ng_callback_type)
        xp, sp = cupy, sparse
        b = self._make_normalized_vector('f', xp)
        ng_a = xp.ones((self.n, self.n), dtype='i')
        with pytest.raises(TypeError):
            sp.linalg.gmres(ng_a, b)


@testing.parameterize(*testing.product({
    'dtype': [numpy.float32, numpy.float64, numpy.complex64, numpy.complex128],
    'outer_modification': [
        'normal', 'transpose', 'hermitian'],
    'inner_modification': [
        'normal', 'sparse', 'linear_operator', 'class_matvec', 'class_matmat'],
    'M': [1, 6],
    'N': [1, 7],
}))
@testing.gpu
@testing.with_requires('scipy>=1.4')
class TestLinearOperator(unittest.TestCase):

    # modified from scipy
    # class that defines parametrized custom cases
    # adapted from scipy's analogous tests
    def _inner_cases(self, xp, sp, A):
        # creating base-matrix-like class with default
        # matrix-vector and adjoint-matrix-vector impl

        def mv(x):
            return A.dot(x)

        def rmv(x):
            return A.T.conj().dot(x)

        # defining the user-defined classes
        class BaseMatlike(sp.linalg.LinearOperator):

            def __init__(self):
                self.dtype = A.dtype
                self.shape = A.shape

            def _adjoint(self):
                shape = self.shape[1], self.shape[0]
                return sp.linalg.LinearOperator(
                    matvec=rmv, rmatvec=mv, dtype=self.dtype, shape=shape)

        class HasMatvec(BaseMatlike):

            def _matvec(self, x):
                return mv(x)

        class HasMatmat(BaseMatlike):

            def _matmat(self, x):
                return mv(x)

        if self.inner_modification == 'normal':
            return sp.linalg.aslinearoperator(A)
        if self.inner_modification == 'sparse':
            # TODO(asi1024): Fix to return contiguous matrix.
            return sp.linalg.aslinearoperator(sp.csr_matrix(A))
        if self.inner_modification == 'linear_operator':
            return sp.linalg.LinearOperator(
                matvec=mv, rmatvec=rmv, dtype=A.dtype, shape=A.shape)
        if self.inner_modification == 'class_matvec':
            return HasMatvec()
        if self.inner_modification == 'class_matmat':
            return HasMatmat()
        assert False

    def _generate_linear_operator(self, xp, sp):
        A = testing.shaped_random((self.M, self.N), xp, self.dtype)

        if self.outer_modification == 'normal':
            return self._inner_cases(xp, sp, A)
        if self.outer_modification == 'transpose':
            # From SciPy 1.4 (scipy/scipy#9064)
            return self._inner_cases(xp, sp, A.T).T
        if self.outer_modification == 'hermitian':
            return self._inner_cases(xp, sp, A.T.conj()).H
        assert False

    @testing.numpy_cupy_allclose(sp_name='sp', rtol=1e-6)
    def test_matvec(self, xp, sp):
        linop = self._generate_linear_operator(xp, sp)
        x_1dim = testing.shaped_random((self.N,), xp, self.dtype)
        x_2dim = testing.shaped_random((self.N, 1), xp, self.dtype)
        return linop.matvec(x_1dim), linop.matvec(x_2dim)

    @testing.numpy_cupy_allclose(
        sp_name='sp', rtol=1e-6, contiguous_check=False)
    def test_matmat(self, xp, sp):
        linop = self._generate_linear_operator(xp, sp)
        x = testing.shaped_random((self.N, 8), xp, self.dtype)
        return linop.matmat(x)

    @testing.numpy_cupy_allclose(sp_name='sp', rtol=1e-6)
    def test_rmatvec(self, xp, sp):
        linop = self._generate_linear_operator(xp, sp)
        x_1dim = testing.shaped_random((self.M,), xp, self.dtype)
        x_2dim = testing.shaped_random((self.M, 1), xp, self.dtype)
        return linop.rmatvec(x_1dim), linop.rmatvec(x_2dim)

    @testing.numpy_cupy_allclose(
        sp_name='sp', rtol=1e-6, contiguous_check=False)
    def test_rmatmat(self, xp, sp):
        linop = self._generate_linear_operator(xp, sp)
        x = testing.shaped_random((self.M, 8), xp, self.dtype)
        return linop.rmatmat(x)

    @testing.numpy_cupy_allclose(
        sp_name='sp', rtol=1e-6, contiguous_check=False)
    def test_dot(self, xp, sp):
        linop = self._generate_linear_operator(xp, sp)
        x0 = testing.shaped_random((self.N,), xp, self.dtype)
        x1 = testing.shaped_random((self.N, 1), xp, self.dtype)
        x2 = testing.shaped_random((self.N, 8), xp, self.dtype)
        return linop.dot(x0), linop.dot(x1), linop.dot(x2)

    @testing.numpy_cupy_allclose(
        sp_name='sp', rtol=1e-6, contiguous_check=False)
    def test_mul(self, xp, sp):
        linop = self._generate_linear_operator(xp, sp)
        x0 = testing.shaped_random((self.N,), xp, self.dtype)
        x1 = testing.shaped_random((self.N, 1), xp, self.dtype)
        x2 = testing.shaped_random((self.N, 8), xp, self.dtype)
        return linop * x0, linop * x1, linop * x2


@testing.parameterize(*testing.product({
    'lower': [True, False],
    'unit_diagonal': [True, False],
    'nrhs': [None, 1, 4],
    'order': ['C', 'F']
}))
@testing.with_requires('scipy>=1.4.0')
@testing.gpu
class TestSpsolveTriangular:

    n = 10
    density = 0.5

    def _make_matrix(self, dtype, xp):
        a_shape = (self.n, self.n)
        a = testing.shaped_random(a_shape, xp, dtype=dtype, scale=1)
        mask = testing.shaped_random(a_shape, xp, dtype='f', scale=1)
        a[mask > self.density] = 0
        diag = xp.diag(xp.ones((self.n,), dtype=dtype))
        a = a + diag
        if self.lower:
            a = xp.tril(a)
        else:
            a = xp.triu(a)
        b_shape = (self.n,) if self.nrhs is None else (self.n, self.nrhs)
        b = testing.shaped_random(b_shape, xp, dtype=dtype, order=self.order)
        return a, b

    def _test_spsolve_triangular(self, sp, a, b):
        return sp.linalg.spsolve_triangular(a, b, lower=self.lower,
                                            unit_diagonal=self.unit_diagonal)

    @pytest.mark.parametrize('format', ['csr', 'csc', 'coo'])
    @testing.for_dtypes('fdFD')
    @testing.numpy_cupy_allclose(rtol=1e-5, atol=1e-5, sp_name='sp')
    def test_sparse(self, format, dtype, xp, sp):
        a, b = self._make_matrix(dtype, xp)
        a = sp.coo_matrix(a).asformat(format)
        return self._test_spsolve_triangular(sp, a, b)

    def test_invalid_cases(self):
        dtype = 'float64'
        if not (self.lower and self.unit_diagonal and self.nrhs == 4 and
                self.order == 'C'):
            raise unittest.SkipTest

        for xp, sp in ((numpy, scipy.sparse), (cupy, sparse)):
            a, b = self._make_matrix(dtype, xp)
            a = sp.csr_matrix(a)

            # a is not a square matrix
            ng_a = sp.csr_matrix(xp.ones((self.n + 1, self.n), dtype=dtype))
            with pytest.raises(ValueError):
                self._test_spsolve_triangular(sp, ng_a, b)
            # b is not a 1D/2D matrix
            ng_b = xp.ones((1, self.n, self.nrhs), dtype=dtype)
            with pytest.raises(ValueError):
                self._test_spsolve_triangular(sp, a, ng_b)
            # mismatched shape
            ng_b = xp.ones((self.n + 1, self.nrhs), dtype=dtype)
            with pytest.raises(ValueError):
                self._test_spsolve_triangular(sp, a, ng_b)

        xp, sp = cupy, sparse
        a, b = self._make_matrix(dtype, xp)
        a = sp.csr_matrix(a)

        # unsupported dtype
        ng_a = sp.csr_matrix(xp.ones((self.n, self.n), dtype='bool'))
        with pytest.raises(TypeError):
            self._test_spsolve_triangular(sp, ng_a, b)
        # a is not spmatrix
        ng_a = xp.ones((self.n, self.n), dtype=dtype)
        with pytest.raises(TypeError):
            self._test_spsolve_triangular(sp, ng_a, b)
        # b is not cupy ndarray
        ng_b = numpy.ones((self.n, self.nrhs), dtype=dtype)
        with pytest.raises(TypeError):
            self._test_spsolve_triangular(sp, a, ng_b)


@testing.parameterize(*testing.product({
<<<<<<< HEAD
    'format': ['csr', 'csc', 'coo'],
    'nrhs': [None, 1, 4],
    'order': ['C', 'F']
}))
@unittest.skipUnless(scipy_available, 'requires scipy')
@testing.gpu
class TestSplu(unittest.TestCase):

    n = 10
    density = 0.5

    def _make_matrix(self, dtype, xp, sp, density=None):
        if density is None:
            density = self.density
        a_shape = (self.n, self.n)
        a = testing.shaped_random(a_shape, xp, dtype=dtype, scale=2 / self.n)
        mask = testing.shaped_random(a_shape, xp, dtype='f', scale=1)
        a[mask > density] = 0
        diag = xp.diag(xp.ones((self.n,), dtype=dtype))
        a = a + diag
        if self.format == 'csr':
            a = sp.csr_matrix(a)
        elif self.format == 'csc':
            a = sp.csc_matrix(a)
        elif self.format == 'coo':
            a = sp.coo_matrix(a)
        b_shape = (self.n,) if self.nrhs is None else (self.n, self.nrhs)
        b = testing.shaped_random(b_shape, xp, dtype=dtype, order=self.order)
        return a, b

    @testing.for_dtypes('fdFD')
    @testing.numpy_cupy_allclose(rtol=1e-5, atol=1e-5, sp_name='sp')
    def test_splu(self, dtype, xp, sp):
        a, b = self._make_matrix(dtype, xp, sp)
        return sp.linalg.splu(a).solve(b)

    @testing.for_dtypes('fdFD')
    @testing.numpy_cupy_allclose(rtol=1e-5, atol=1e-5, sp_name='sp')
    def test_factorized(self, dtype, xp, sp):
        a, b = self._make_matrix(dtype, xp, sp)
        return sp.linalg.factorized(a)(b)

    @testing.for_dtypes('fdFD')
    @testing.numpy_cupy_allclose(rtol=1e-5, atol=1e-5, sp_name='sp')
    def test_spilu(self, dtype, xp, sp):
        a, b = self._make_matrix(dtype, xp, sp)
        return sp.linalg.spilu(a).solve(b)

    @testing.for_dtypes('fdFD')
    @testing.numpy_cupy_allclose(rtol=1e-5, atol=1e-5, sp_name='sp')
    def test_spilu_0(self, dtype, xp, sp):
        # Note: We don't know how to compute ILU(0) with
        # scipy.sprase.linalg.spilu, so in this test we use a matrix where the
        # format is a sparse matrix but is actually a dense matrix.
        a, b = self._make_matrix(dtype, xp, sp, density=1.0)
        if xp == cupy:
            # Set fill_factor=1 to computes ILU(0) using cuSparse
            ainv = sp.linalg.spilu(a, fill_factor=1)
        else:
            ainv = sp.linalg.spilu(a)
        return ainv.solve(b)
=======
    'tol': [0, 1e-5],
    'reorder': [0, 1, 2, 3],
}))
@testing.with_requires('scipy')
class TestCsrlsvqr(unittest.TestCase):

    n = 8
    density = 0.75
    _test_tol = {'f': 1e-5, 'd': 1e-12}

    def _setup(self, dtype):
        dtype = numpy.dtype(dtype)
        a_shape = (self.n, self.n)
        a = testing.shaped_random(a_shape, numpy, dtype=dtype, scale=2/self.n)
        a_mask = testing.shaped_random(a_shape, numpy, dtype='f', scale=1)
        a[a_mask > self.density] = 0
        a_diag = numpy.diag(numpy.ones((self.n,), dtype=dtype))
        a = a + a_diag
        b = testing.shaped_random((self.n,), numpy, dtype=dtype)
        test_tol = self._test_tol[dtype.char.lower()]
        return a, b, test_tol

    @testing.for_dtypes('fdFD')
    def test_csrlsvqr(self, dtype):
        if not cupy.cusolver.check_availability('csrlsvqr'):
            unittest.SkipTest('csrlsvqr is not available')
        a, b, test_tol = self._setup(dtype)
        ref_x = numpy.linalg.solve(a, b)
        cp_a = cupy.array(a)
        sp_a = cupyx.scipy.sparse.csr_matrix(cp_a)
        cp_b = cupy.array(b)
        x = cupy.cusolver.csrlsvqr(sp_a, cp_b, tol=self.tol,
                                   reorder=self.reorder)
        cupy.testing.assert_allclose(x, ref_x, rtol=test_tol,
                                     atol=test_tol)
>>>>>>> 634f3cc8
<|MERGE_RESOLUTION|>--- conflicted
+++ resolved
@@ -768,7 +768,44 @@
 
 
 @testing.parameterize(*testing.product({
-<<<<<<< HEAD
+    'tol': [0, 1e-5],
+    'reorder': [0, 1, 2, 3],
+}))
+@testing.with_requires('scipy')
+class TestCsrlsvqr(unittest.TestCase):
+
+    n = 8
+    density = 0.75
+    _test_tol = {'f': 1e-5, 'd': 1e-12}
+
+    def _setup(self, dtype):
+        dtype = numpy.dtype(dtype)
+        a_shape = (self.n, self.n)
+        a = testing.shaped_random(a_shape, numpy, dtype=dtype, scale=2/self.n)
+        a_mask = testing.shaped_random(a_shape, numpy, dtype='f', scale=1)
+        a[a_mask > self.density] = 0
+        a_diag = numpy.diag(numpy.ones((self.n,), dtype=dtype))
+        a = a + a_diag
+        b = testing.shaped_random((self.n,), numpy, dtype=dtype)
+        test_tol = self._test_tol[dtype.char.lower()]
+        return a, b, test_tol
+
+    @testing.for_dtypes('fdFD')
+    def test_csrlsvqr(self, dtype):
+        if not cupy.cusolver.check_availability('csrlsvqr'):
+            unittest.SkipTest('csrlsvqr is not available')
+        a, b, test_tol = self._setup(dtype)
+        ref_x = numpy.linalg.solve(a, b)
+        cp_a = cupy.array(a)
+        sp_a = cupyx.scipy.sparse.csr_matrix(cp_a)
+        cp_b = cupy.array(b)
+        x = cupy.cusolver.csrlsvqr(sp_a, cp_b, tol=self.tol,
+                                   reorder=self.reorder)
+        cupy.testing.assert_allclose(x, ref_x, rtol=test_tol,
+                                     atol=test_tol)
+
+
+@testing.parameterize(*testing.product({
     'format': ['csr', 'csc', 'coo'],
     'nrhs': [None, 1, 4],
     'order': ['C', 'F']
@@ -829,41 +866,4 @@
             ainv = sp.linalg.spilu(a, fill_factor=1)
         else:
             ainv = sp.linalg.spilu(a)
-        return ainv.solve(b)
-=======
-    'tol': [0, 1e-5],
-    'reorder': [0, 1, 2, 3],
-}))
-@testing.with_requires('scipy')
-class TestCsrlsvqr(unittest.TestCase):
-
-    n = 8
-    density = 0.75
-    _test_tol = {'f': 1e-5, 'd': 1e-12}
-
-    def _setup(self, dtype):
-        dtype = numpy.dtype(dtype)
-        a_shape = (self.n, self.n)
-        a = testing.shaped_random(a_shape, numpy, dtype=dtype, scale=2/self.n)
-        a_mask = testing.shaped_random(a_shape, numpy, dtype='f', scale=1)
-        a[a_mask > self.density] = 0
-        a_diag = numpy.diag(numpy.ones((self.n,), dtype=dtype))
-        a = a + a_diag
-        b = testing.shaped_random((self.n,), numpy, dtype=dtype)
-        test_tol = self._test_tol[dtype.char.lower()]
-        return a, b, test_tol
-
-    @testing.for_dtypes('fdFD')
-    def test_csrlsvqr(self, dtype):
-        if not cupy.cusolver.check_availability('csrlsvqr'):
-            unittest.SkipTest('csrlsvqr is not available')
-        a, b, test_tol = self._setup(dtype)
-        ref_x = numpy.linalg.solve(a, b)
-        cp_a = cupy.array(a)
-        sp_a = cupyx.scipy.sparse.csr_matrix(cp_a)
-        cp_b = cupy.array(b)
-        x = cupy.cusolver.csrlsvqr(sp_a, cp_b, tol=self.tol,
-                                   reorder=self.reorder)
-        cupy.testing.assert_allclose(x, ref_x, rtol=test_tol,
-                                     atol=test_tol)
->>>>>>> 634f3cc8
+        return ainv.solve(b)