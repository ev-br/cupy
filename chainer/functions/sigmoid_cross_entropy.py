import numpy

from chainer import cuda
from chainer import function
from chainer.functions import sigmoid
from chainer.utils import type_check


class SigmoidCrossEntropy(function.Function):

    """Sigmoid activation followed by a sigmoid cross entropy loss."""

    def __init__(self, use_cudnn=True):
        self.use_cudnn = use_cudnn

    def check_type_forward(self, in_types):
        type_check.expect(in_types.size() == 2)

        x_type, t_type = in_types
        type_check.expect(
            x_type.dtype == numpy.float32,
            t_type.dtype == numpy.int32,
            x_type.shape == t_type.shape
        )

    def forward_cpu(self, inputs):
        x, t = inputs
        self.y, = sigmoid.Sigmoid().forward_cpu((x,))
        # stable computation of the cross entropy.
        loss = -numpy.sum(
            x * (t - (x >= 0)) - numpy.log1p(numpy.exp(-numpy.abs(x))))
        return numpy.array(loss / t.shape[0], dtype=numpy.float32),

    def forward_gpu(self, inputs):
        x, t = inputs
        self.y, = sigmoid.Sigmoid(self.use_cudnn).forward_gpu((x,))
        loss = -cuda.reduce(
            'int* t, float* x',
            'x[i] * (t[i] - (x[i] >= 0)) - log1pf(expf(-fabsf(x[i])))',
            'a+b', '0', 'sigmoid_crossent_fwd', numpy.float32)(t, x)
        return loss / t.shape[0],

    def backward_cpu(self, inputs, grad_outputs):
        t, gloss = inputs[1], grad_outputs[0]
<<<<<<< HEAD
        gx = gloss * (self.y - t.astype(self.y.dtype)) / t.shape[0]
=======
        gx = gloss * (self.y - t.astype(numpy.float32)) / t.shape[0]
>>>>>>> 36fd1e49
        return gx, None

    def backward_gpu(self, inputs, grad_outputs):
        t, gloss = inputs[1], grad_outputs[0]
        gx = cuda.empty_like(self.y)
        coeff = gloss / t.shape[0]
        cuda.elementwise(
            'float* gx, const float* y, const int* t, const float* coeff',
            'gx[i] = *coeff * (y[i] - t[i])',
            'sigmoid_crossent_bwd')(gx, self.y, t, coeff)
        return gx, None


def sigmoid_cross_entropy(x, t, use_cudnn=True):
    """Computes cross entropy loss for sigmoid activations.

    Args:
        x (Variable): A variable object holding a matrix whose (i, j)-th
            element indicates the unnormalized log probability of the j-th unit
            at the i-th example.
        t (Variable): A variable object holding an int32 vector of groundtruth
            binary labels.

    Returns:
        Variable: A variable object holding a scalar array of the cross entropy
            loss.

    .. note::

       This function is differentiable only by ``x``.

    """
    return SigmoidCrossEntropy(use_cudnn)(x, t)<|MERGE_RESOLUTION|>--- conflicted
+++ resolved
@@ -42,11 +42,7 @@
 
     def backward_cpu(self, inputs, grad_outputs):
         t, gloss = inputs[1], grad_outputs[0]
-<<<<<<< HEAD
         gx = gloss * (self.y - t.astype(self.y.dtype)) / t.shape[0]
-=======
-        gx = gloss * (self.y - t.astype(numpy.float32)) / t.shape[0]
->>>>>>> 36fd1e49
         return gx, None
 
     def backward_gpu(self, inputs, grad_outputs):
