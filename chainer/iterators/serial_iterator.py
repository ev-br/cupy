--- conflicted
+++ resolved
@@ -86,13 +86,10 @@
         self.epoch = serializer('epoch', self.epoch)
         self.is_new_epoch = serializer('is_new_epoch', self.is_new_epoch)
         if self._order is not None:
-<<<<<<< HEAD
             try:
                 serializer('order', self._order)
             except KeyError:
                 serializer('_order', self._order)
-=======
-            serializer('_order', self._order)
 
     def reset(self):
         if self._shuffle:
@@ -102,5 +99,4 @@
 
         self.current_position = 0
         self.epoch = 0
-        self.is_new_epoch = False
->>>>>>> 090701b7
+        self.is_new_epoch = False