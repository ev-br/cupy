--- conflicted
+++ resolved
@@ -155,25 +155,6 @@
 
 # CUDA 11.5 | Linux
 # The latest CUDA version matrix is intended to cover the highest supported combination.
-<<<<<<< HEAD
-# - project: "cupy.linux.cuda115"
-#   target: "cuda115"
-#   system: "linux"
-#   os: "ubuntu:20.04"
-#   cuda: "11.5"
-#   rocm: null
-#   nccl: "2.11"
-#   cutensor: "1.4"
-#   cusparselt: "0.1.0"
-#   cudnn: "8.3"
-#   python: "3.9"
-#   numpy: "1.21"
-#   scipy: "1.7"
-#   optuna: "2"
-#   cython: "0.29"
-#   env:CUPY_ACCELERATORS: "cutensor,cub"
-#   test: "unit"
-=======
 - project: "cupy.linux.cuda115"
   target: "cuda115"
   system: "linux"
@@ -181,7 +162,7 @@
   cuda: "11.5"
   rocm: null
   nccl: "2.11"
-  cutensor: "1.3"
+  cutensor: "1.4"
   cusparselt: "0.1.0"
   cudnn: "8.3"
   python: "3.10"
@@ -197,7 +178,6 @@
   _inherits: "cupy.linux.cuda115"
   target: "cuda115.multi"
   test: "unit-multi"
->>>>>>> b822b471
 
 ###############################################################################
 # CUDA (Windows)
