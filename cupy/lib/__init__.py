--- conflicted
+++ resolved
@@ -2,9 +2,6 @@
 from cupy.lib.polynomial import poly1d  # NOQA
 from cupy.lib._routines_poly import polyadd  # NOQA
 from cupy.lib._routines_poly import polysub  # NOQA
-<<<<<<< HEAD
+from cupy.lib._routines_poly import polymul  # NOQA
 from cupy.lib._routines_poly import polyval  # NOQA
-=======
-from cupy.lib._routines_poly import polymul  # NOQA
-from cupy.lib._routines_poly import roots  # NOQA
->>>>>>> 19073f6b
+from cupy.lib._routines_poly import roots  # NOQA