--- conflicted
+++ resolved
@@ -1709,17 +1709,12 @@
         zero = <size_t>&float_zero
         one = <size_t>&float_one
 
-<<<<<<< HEAD
-    cdef bint use_tensor_core = _should_use_tensor_core(tensor_core, x.dtype)
-    cdef tuple conv_param = (
-        pad, stride, x.dtype, use_tensor_core, deterministic)
-=======
     # Disable use_tensor_core in deterministic mode because
     # CUDNN_CONVOLUTION_BWD_FILTER_ALGO_1 does not use Tensor Core.
     cdef bint use_tensor_core = (
         not deterministic and _should_use_tensor_core(tensor_core, x.dtype))
-    cdef tuple conv_param = (pad, stride, x.dtype, use_tensor_core)
->>>>>>> aa35934f
+    cdef tuple conv_param = (
+        pad, stride, x.dtype, use_tensor_core, deterministic)
 
     handle = get_handle()
     x = core._internal_ascontiguousarray(x)
@@ -1743,12 +1738,8 @@
             conv_desc, pad, stride, dilation, groups, x.dtype,
             cudnn.CUDNN_CROSS_CORRELATION, use_tensor_core)
 
-<<<<<<< HEAD
         if deterministic and _cudnn_version < 7000:
-=======
-        if deterministic:
             # TODO(imanishi): Support Tensor Core in deterministic mode.
->>>>>>> aa35934f
             algo = cudnn.CUDNN_CONVOLUTION_BWD_FILTER_ALGO_1
             workspace_size = cudnn.getConvolutionBackwardFilterWorkspaceSize(
                 handle, x_desc, gy_desc, conv_desc, filter_desc, algo)
@@ -1808,17 +1799,12 @@
         zero = <size_t>&float_zero
         one = <size_t>&float_one
 
-<<<<<<< HEAD
-    cdef bint use_tensor_core = _should_use_tensor_core(tensor_core, x.dtype)
-    cdef tuple conv_param = (
-        pad, stride, x.dtype, use_tensor_core, deterministic)
-=======
     # Disable use_tensor_core in deterministic mode because
     # CUDNN_CONVOLUTION_BWD_DATA_ALGO_1 does not use Tensor Core.
     cdef bint use_tensor_core = (
         not deterministic and _should_use_tensor_core(tensor_core, x.dtype))
-    cdef tuple conv_param = (pad, stride, x.dtype, use_tensor_core)
->>>>>>> aa35934f
+    cdef tuple conv_param = (
+        pad, stride, x.dtype, use_tensor_core, deterministic)
 
     # cuDNN 7 supports dilation only in *_FWD_ALGO_IMPLICIT_GEMM, but
     # it supports Tensor Cores only in *_FWD_ALGO_IMPLICIT_PRECOMP_GEMM.
@@ -1852,12 +1838,8 @@
             conv_desc, pad, stride, dilation, groups, x.dtype,
             cudnn.CUDNN_CROSS_CORRELATION, use_tensor_core)
 
-<<<<<<< HEAD
         if deterministic and _cudnn_version < 7000:
-=======
-        if deterministic:
             # TODO(imanishi): Support Tensor Core in deterministic mode.
->>>>>>> aa35934f
             algo = cudnn.CUDNN_CONVOLUTION_BWD_DATA_ALGO_1
             workspace_size = cudnn.getConvolutionBackwardDataWorkspaceSize(
                 handle, filter_desc, x_desc, conv_desc, y_desc, algo)
