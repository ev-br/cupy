import functools
import itertools
import io
import types
import typing as tp  # NOQA
import unittest

from cupy.testing import _bundle
from cupy.testing import _pytest_impl
from cupy.cuda import cufft
from cupy.cuda import driver


def _param_to_str(obj):
    if isinstance(obj, type):
        return obj.__name__
    elif hasattr(obj, '__name__') and isinstance(obj.__name__, str):
        # print __name__ attribute for classes, functions and modules
        return obj.__name__
    return repr(obj)


def _shorten(s, maxlen):
    # Shortens the string down to maxlen, by replacing the middle part with
    # a 3-dots string '...'.
    ellipsis = '...'
    if len(s) <= maxlen:
        return s
    n1 = (maxlen - len(ellipsis)) // 2
    n2 = maxlen - len(ellipsis) - n1
    s = s[:n1] + ellipsis + s[-n2:]
    assert len(s) == maxlen
    return s


def _make_class_name(base_class_name, i_param, param):
    # Creates a class name for a single combination of parameters.
    SINGLE_PARAM_MAXLEN = 100  # Length limit of a single parameter value
    PARAMS_MAXLEN = 5000  # Length limit of the whole parameters part
    param_strs = [
        '{}={}'.format(k, _shorten(_param_to_str(v), SINGLE_PARAM_MAXLEN))
        for k, v in sorted(param.items())]
    param_strs = _shorten(', '.join(param_strs), PARAMS_MAXLEN)
    cls_name = '{}_param_{}_{{{}}}'.format(
        base_class_name, i_param, param_strs)
    return cls_name


def _parameterize_test_case_generator(base, params):
    # Defines the logic to generate parameterized test case classes.

    for i, param in enumerate(params):
        yield _parameterize_test_case(base, i, param)


def _parameterize_test_case(base, i, param):
    cls_name = _make_class_name(base.__name__, i, param)

    def __str__(self):
        name = base.__str__(self)
        return '%s  parameter: %s' % (name, param)

    mb = {'__str__': __str__}
    for k, v in sorted(param.items()):
        if isinstance(v, types.FunctionType):

            def create_new_v():
                f = v

                def new_v(self, *args, **kwargs):
                    return f(*args, **kwargs)
                return new_v

            mb[k] = create_new_v()
        else:
            mb[k] = v

    # Wrap test methods to generate useful error message
    def method_generator(base_method):

        @functools.wraps(base_method)
        def new_method(self, *args, **kwargs):
            try:
                return base_method(self, *args, **kwargs)
            except unittest.SkipTest:
                raise
            except Exception as e:
                s = io.StringIO()
                s.write('Parameterized test failed.\n\n')
                s.write('Base test method: {}.{}\n'.format(
                    base.__name__, base_method.__name__))
                s.write('Test parameters:\n')
                for k, v in sorted(param.items()):
                    s.write('  {}: {}\n'.format(k, v))
                err_class = e.__class__
                if isinstance(e, (driver.CUDADriverError, cufft.CuFFTError)):
                    err_class, = err_class.__bases__
                raise err_class(s.getvalue()).with_traceback(e.__traceback__)
        return new_method

    return (cls_name, mb, method_generator)


def parameterize(*params):
<<<<<<< HEAD
    # TODO(niboshi): Add documentation
    def f(cls):
        if (isinstance(cls, _bundle._ParameterizedTestCaseBundle)
                or issubclass(cls, unittest.TestCase)):
            deco = _bundle.make_decorator(
                lambda base: _parameterize_test_case_generator(base, params))
        else:
            deco = _pytest_impl.parameterize(*params)
        return deco(cls)
    return f


def _values_to_dicts(names, values):
    assert isinstance(names, str)
    assert isinstance(values, (tuple, list))
=======
    """Generates test classes with given sets of additional attributes
>>>>>>> 786c3035

    >>> @parameterize({"a": 1}, {"b": 2, "c": 3})
    ... class TestX(unittest.TestCase):
    ...     def test_y(self):
    ...         pass

    generates two classes `TestX_param_0_...`, `TestX_param_1_...` and
    removes the original class `TestX`.

    The specification is subject to change, which applies to all the non-NumPy
    `testing` features.

    """
    return _bundle.make_decorator(
        lambda base: _parameterize_test_case_generator(base, params))


def product(parameter):
    # TODO(kataoka): Add documentation
    assert isinstance(parameter, dict)
    keys = sorted(parameter)
    values = [parameter[key] for key in keys]
    values_product = itertools.product(*values)
    return [dict(zip(keys, vals)) for vals in values_product]


def product_dict(*parameters):
    # TODO(kataoka): Add documentation
    return [
        {k: v for dic in dicts for k, v in dic.items()}
        for dicts in itertools.product(*parameters)]<|MERGE_RESOLUTION|>--- conflicted
+++ resolved
@@ -102,25 +102,7 @@
 
 
 def parameterize(*params):
-<<<<<<< HEAD
-    # TODO(niboshi): Add documentation
-    def f(cls):
-        if (isinstance(cls, _bundle._ParameterizedTestCaseBundle)
-                or issubclass(cls, unittest.TestCase)):
-            deco = _bundle.make_decorator(
-                lambda base: _parameterize_test_case_generator(base, params))
-        else:
-            deco = _pytest_impl.parameterize(*params)
-        return deco(cls)
-    return f
-
-
-def _values_to_dicts(names, values):
-    assert isinstance(names, str)
-    assert isinstance(values, (tuple, list))
-=======
     """Generates test classes with given sets of additional attributes
->>>>>>> 786c3035
 
     >>> @parameterize({"a": 1}, {"b": 2, "c": 3})
     ... class TestX(unittest.TestCase):
@@ -134,8 +116,15 @@
     `testing` features.
 
     """
-    return _bundle.make_decorator(
-        lambda base: _parameterize_test_case_generator(base, params))
+    def f(cls):
+        if (isinstance(cls, _bundle._ParameterizedTestCaseBundle)
+                or issubclass(cls, unittest.TestCase)):
+            deco = _bundle.make_decorator(
+                lambda base: _parameterize_test_case_generator(base, params))
+        else:
+            deco = _pytest_impl.parameterize(*params)
+        return deco(cls)
+    return f
 
 
 def product(parameter):
