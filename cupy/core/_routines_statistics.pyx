from cpython cimport sequence

import numpy
from numpy import nan

import cupy
from cupy.core import _reduction
from cupy.core._reduction import create_reduction_func
from cupy.core._reduction import ReductionKernel

from cupy.core cimport _accelerator
from cupy.core cimport _routines_math as _math
from cupy.core.core cimport ndarray

<<<<<<< HEAD
import cupy

try:
    from cupy.cuda import cub
except ImportError:
=======
# TODO(leofang): always import cub when hipCUB is supported
if not cupy.cuda.runtime.is_hip:
    from cupy.cuda import cub
else:
>>>>>>> adfcc44b
    cub = None


cdef ndarray _ndarray_max(ndarray self, axis, out, dtype, keepdims):
    for accelerator in _accelerator._routine_accelerators:
        if accelerator == _accelerator.ACCELERATOR_CUB:
            # result will be None if the reduction is not compatible with CUB
            result = cub.cub_reduction(
                self, cub.CUPY_CUB_MAX, axis, dtype, out, keepdims)
            if result is not None:
                return result
    return _amax(self, axis=axis, out=out, dtype=dtype, keepdims=keepdims)


cdef ndarray _ndarray_min(ndarray self, axis, out, dtype, keepdims):
    for accelerator in _accelerator._routine_accelerators:
        if accelerator == _accelerator.ACCELERATOR_CUB:
            # result will be None if the reduction is not compatible with CUB
            result = cub.cub_reduction(
                self, cub.CUPY_CUB_MIN, axis, out, dtype, keepdims)
            if result is not None:
                return result
    return _amin(self, axis=axis, out=out, dtype=dtype, keepdims=keepdims)


cdef ndarray _ndarray_ptp(ndarray self, axis, out, keepdims):
    for accelerator in _accelerator._routine_accelerators:
        if accelerator == _accelerator.ACCELERATOR_CUB:
            # result will be None if the reduction is not compatible with CUB
            result = cub.cub_reduction(
                self, cub.CUPY_CUB_MAX, axis, out, None, keepdims)
            if result is not None:
                result -= cub.cub_reduction(
                    self, cub.CUPY_CUB_MIN, axis, None, None, keepdims)
                return result

    result = _amax(self, axis=axis, out=out, keepdims=keepdims)
    result -= _amin(self, axis=axis, out=None, keepdims=keepdims)
    return result


# TODO(leofang): this signature is incompatible with NumPy!
cdef ndarray _ndarray_argmax(ndarray self, axis, out, dtype, keepdims):
    for accelerator in _accelerator._routine_accelerators:
        if accelerator == _accelerator.ACCELERATOR_CUB:
            # result will be None if the reduction is not compatible with CUB
            result = cub.cub_reduction(
                self, cub.CUPY_CUB_ARGMAX, axis, dtype, out, keepdims)
            if result is not None:
                return result
    return _argmax(self, axis=axis, out=out, dtype=dtype, keepdims=keepdims)


# TODO(leofang): this signature is incompatible with NumPy!
cdef ndarray _ndarray_argmin(ndarray self, axis, out, dtype, keepdims):
    for accelerator in _accelerator._routine_accelerators:
        if accelerator == _accelerator.ACCELERATOR_CUB:
            # result will be None if the reduction is not compatible with CUB
            result = cub.cub_reduction(
                self, cub.CUPY_CUB_ARGMIN, axis, dtype, out, keepdims)
            if result is not None:
                return result
    return _argmin(self, axis=axis, out=out, dtype=dtype, keepdims=keepdims)


cdef ndarray _ndarray_mean(ndarray self, axis, dtype, out, keepdims):
    dtype_sum = dtype_out = dtype
    if dtype is None:
        if self.dtype.kind in 'iub':
            dtype_out = numpy.float64
            dtype_sum = numpy.float64
        elif self.dtype.char == 'e':
            dtype_sum = numpy.float32
            dtype_out = numpy.float16
    elif numpy.dtype(dtype).kind in 'iub':
        # output will be the requested type, but compute the mean using float
        dtype_out = dtype
        dtype_sum = numpy.float64

    for accelerator in _accelerator._routine_accelerators:
        if accelerator == _accelerator.ACCELERATOR_CUB and self.size != 0:
            result = cub.cub_reduction(
                self, cub.CUPY_CUB_SUM, axis, dtype_sum, out, keepdims)
            if result is not None:
                n = self.size // result.size
                cupy.true_divide(result, n, out=result, casting='unsafe')
                break
    else:
        result = _mean(
            self, axis=axis, dtype=dtype_sum, out=out, keepdims=keepdims)

    if dtype_out is not None and out is None:
        result = result.astype(dtype_out)
    return result


cdef ndarray _ndarray_var(ndarray self, axis, dtype, out, ddof, keepdims):
    return _var(
        self, axis=axis, dtype=dtype, out=out, ddof=ddof, keepdims=keepdims)


cdef ndarray _ndarray_std(ndarray self, axis, dtype, out, ddof, keepdims):
    return _std(
        self, axis=axis, dtype=dtype, out=out, ddof=ddof, keepdims=keepdims)


cdef _min_max_preamble = '''
template <typename T>
struct min_max_st{
    T value;
    int index;
    __device__ min_max_st() : index(-1) { }
    __device__ min_max_st(T v) : value(v), index(0) { }
    __device__ min_max_st(T v, int i) : value(v), index(i) { }
};

template <typename T>
__device__ min_max_st<T> my_min(
        const min_max_st<T>& a, const min_max_st<T>& b) {
    if (a.index == -1) return b;
    if (b.index == -1) return a;
    return min_max_st<T>(min(a.value, b.value));
}
template <typename T>
__device__ min_max_st<T> my_min_float(
        const min_max_st<T>& a, const min_max_st<T>& b) {
    if (a.index == -1) return b;
    if (b.index == -1) return a;
    if (isnan(a.value)) return a;
    if (isnan(b.value)) return b;
    return min_max_st<T>(min(a.value, b.value));
}

template <typename T>
__device__ min_max_st<T> my_max(
        const min_max_st<T>& a, const min_max_st<T>& b) {
    if (a.index == -1) return b;
    if (b.index == -1) return a;
    return min_max_st<T>(max(a.value, b.value));
}
template <typename T>
__device__ min_max_st<T> my_max_float(
        const min_max_st<T>& a, const min_max_st<T>& b) {
    if (a.index == -1) return b;
    if (b.index == -1) return a;
    if (isnan(a.value)) return a;
    if (isnan(b.value)) return b;
    return min_max_st<T>(max(a.value, b.value));
}

template <typename T>
__device__ min_max_st<T> my_argmin(
        const min_max_st<T>& a, const min_max_st<T>& b) {
    if (a.index == -1) return b;
    if (b.index == -1) return a;
    if (a.value == b.value)
        return min_max_st<T>(a.value, min(a.index, b.index));
    return (a.value <= b.value) ? a : b;
}
template <typename T>
__device__ min_max_st<T> my_argmin_float(
        const min_max_st<T>& a, const min_max_st<T>& b) {
    if (a.index == -1) return b;
    if (b.index == -1) return a;
    if (a.value == b.value)
        return min_max_st<T>(a.value, min(a.index, b.index));
    if (isnan(a.value)) return a;
    if (isnan(b.value)) return b;
    return (a.value <= b.value) ? a : b;
}

template <typename T>
__device__ min_max_st<T> my_argmax(
        const min_max_st<T>& a, const min_max_st<T>& b) {
    if (a.index == -1) return b;
    if (b.index == -1) return a;
    if (a.value == b.value)
        return min_max_st<T>(a.value, min(a.index, b.index));
    return (a.value >= b.value) ? a : b;
}
template <typename T>
__device__ min_max_st<T> my_argmax_float(
        const min_max_st<T>& a, const min_max_st<T>& b) {
    if (a.index == -1) return b;
    if (b.index == -1) return a;
    if (a.value == b.value)
        return min_max_st<T>(a.value, min(a.index, b.index));
    if (isnan(a.value)) return a;
    if (isnan(b.value)) return b;
    return (a.value >= b.value) ? a : b;
}

'''


cdef _amin = create_reduction_func(
    'cupy_min',
    ('?->?', 'b->b', 'B->B', 'h->h', 'H->H', 'i->i', 'I->I', 'l->l', 'L->L',
     'q->q', 'Q->Q',
     ('e->e', (None, 'my_min_float(a, b)', None, None)),
     ('f->f', (None, 'my_min_float(a, b)', None, None)),
     ('d->d', (None, 'my_min_float(a, b)', None, None)),
     ('F->F', (None, 'my_min_float(a, b)', None, None)),
     ('D->D', (None, 'my_min_float(a, b)', None, None))),
    ('min_max_st<type_in0_raw>(in0)', 'my_min(a, b)', 'out0 = a.value',
     'min_max_st<type_in0_raw>'),
    None, _min_max_preamble)


cdef _amax = create_reduction_func(
    'cupy_max',
    ('?->?', 'b->b', 'B->B', 'h->h', 'H->H', 'i->i', 'I->I', 'l->l', 'L->L',
     'q->q', 'Q->Q',
     ('e->e', (None, 'my_max_float(a, b)', None, None)),
     ('f->f', (None, 'my_max_float(a, b)', None, None)),
     ('d->d', (None, 'my_max_float(a, b)', None, None)),
     ('F->F', (None, 'my_max_float(a, b)', None, None)),
     ('D->D', (None, 'my_max_float(a, b)', None, None)),
     ),
    ('min_max_st<type_in0_raw>(in0)', 'my_max(a, b)', 'out0 = a.value',
     'min_max_st<type_in0_raw>'),
    None, _min_max_preamble)


nanmin = create_reduction_func(
    'cupy_nanmin',
    ('?->?', 'b->b', 'B->B', 'h->h', 'H->H', 'i->i', 'I->I', 'l->l', 'L->L',
     'q->q', 'Q->Q', 'e->e', 'f->f', 'd->d'),
    ('min_max_st<type_in0_raw>(in0)', 'my_min(a, b)', 'out0 = a.value',
     'min_max_st<type_in0_raw>'),
    None, _min_max_preamble)


nanmax = create_reduction_func(
    'cupy_nanmax',
    ('?->?', 'b->b', 'B->B', 'h->h', 'H->H', 'i->i', 'I->I', 'l->l', 'L->L',
     'q->q', 'Q->Q', 'e->e', 'f->f', 'd->d'),
    ('min_max_st<type_in0_raw>(in0)', 'my_max(a, b)', 'out0 = a.value',
     'min_max_st<type_in0_raw>'),
    None, _min_max_preamble)


cdef _argmin = create_reduction_func(
    'cupy_argmin',
    tuple(['{}->{}'.format(d, r) for r in 'qlihb' for d in '?BhHiIlLqQ'])
    + (
        ('e->q', (None, 'my_argmin_float(a, b)', None, None)),
        ('f->q', (None, 'my_argmin_float(a, b)', None, None)),
        ('d->q', (None, 'my_argmin_float(a, b)', None, None)),
        ('F->q', (None, 'my_argmin_float(a, b)', None, None)),
        ('D->q', (None, 'my_argmin_float(a, b)', None, None))),
    ('min_max_st<type_in0_raw>(in0, _J)', 'my_argmin(a, b)', 'out0 = a.index',
     'min_max_st<type_in0_raw>'),
    None, _min_max_preamble)


cdef _argmax = create_reduction_func(
    'cupy_argmax',
    tuple(['{}->{}'.format(d, r) for r in 'qlihb' for d in '?BhHiIlLqQ'])
    + (
        ('e->q', (None, 'my_argmax_float(a, b)', None, None)),
        ('f->q', (None, 'my_argmax_float(a, b)', None, None)),
        ('d->q', (None, 'my_argmax_float(a, b)', None, None)),
        ('F->q', (None, 'my_argmax_float(a, b)', None, None)),
        ('D->q', (None, 'my_argmax_float(a, b)', None, None))),
    ('min_max_st<type_in0_raw>(in0, _J)', 'my_argmax(a, b)', 'out0 = a.index',
     'min_max_st<type_in0_raw>'),
    None, _min_max_preamble)


cpdef ndarray _nanargmax(ndarray a, axis, out, dtype, keepdims):
    return _nanargmax_func(
        a, axis=axis, out=out, dtype=dtype, keepdims=keepdims)


cpdef ndarray _nanargmin(ndarray a, axis, out, dtype, keepdims):
    return _nanargmin_func(
        a, axis=axis, out=out, dtype=dtype, keepdims=keepdims)


cdef _nanargmin_func = create_reduction_func(
    'cupy_nanargmin',
    ('?->q', 'B->q', 'h->q', 'H->q', 'i->q', 'I->q', 'l->q', 'L->q',
     'q->q', 'Q->q',
     ('e->q', (None, 'my_argmin_float(a, b)', None, None)),
     ('f->q', (None, 'my_argmin_float(a, b)', None, None)),
     ('d->q', (None, 'my_argmin_float(a, b)', None, None)),
     ('F->q', (None, 'my_argmin_float(a, b)', None, None)),
     ('D->q', (None, 'my_argmin_float(a, b)', None, None))),
    ('min_max_st<type_in0_raw>(in0, isnan(in0) ? -1 : _J)',
     'my_argmin(a, b)', 'out0 = a.index', 'min_max_st<type_in0_raw>'),
    None, _min_max_preamble)


cdef _nanargmax_func = create_reduction_func(
    'cupy_nanargmax',
    ('?->q', 'B->q', 'h->q', 'H->q', 'i->q', 'I->q', 'l->q', 'L->q',
     'q->q', 'Q->q',
     ('e->q', (None, 'my_argmax_float(a, b)', None, None)),
     ('f->q', (None, 'my_argmax_float(a, b)', None, None)),
     ('d->q', (None, 'my_argmax_float(a, b)', None, None)),
     ('F->q', (None, 'my_argmax_float(a, b)', None, None)),
     ('D->q', (None, 'my_argmax_float(a, b)', None, None))),
    ('min_max_st<type_in0_raw>(in0, isnan(in0) ? -1 : _J)',
     'my_argmax(a, b)', 'out0 = a.index', 'min_max_st<type_in0_raw>'),
    None, _min_max_preamble)


cpdef ndarray _median(
        ndarray a, axis, out, overwrite_input, keepdims):

    keep_ndim = a.ndim

    out_shape = None
    if sequence.PySequence_Check(axis):
        # cupy.sort and cupy.partition only support integer axis, so move
        # all reduced dimensions to the end and reshape them into a single
        # reduction axis.
        reduce_axis, out_axis = _reduction._get_axis(axis, keep_ndim)
        out_shape = _reduction._get_out_shape(a.shape, reduce_axis, out_axis,
                                              keepdims)
        a = a.transpose(out_axis + reduce_axis)
        sort_shape = tuple([a.shape[n] for n in range(len(out_axis))]) + (-1,)
        a = a.reshape(sort_shape)
        if not a.flags.c_contiguous:
            a = cupy.ascontiguousarray(a)
        axis = -1

    if axis is None:
        sz = a.size
    else:
        if axis < -keep_ndim or axis >= keep_ndim:
            raise numpy.AxisError('Axis overrun')
        sz = a.shape[axis]
    if sz % 2 == 0:
        szh = sz // 2
        kth = [szh - 1, szh]
    else:
        kth = [(sz - 1) // 2]

    if overwrite_input:
        part = a
    else:
        part = a.copy()

    if axis is None:
        part = part.ravel()
        part.partition(kth)
    else:
        part.partition(kth, axis=axis)

    if part.shape == ():
        return part
    if axis is None:
        axis = 0

    indexer = [slice(None)] * part.ndim

    if keepdims and out_shape is None:
        _indexer = [None] * (keep_ndim - part.ndim)
        indexer.extend(_indexer)

    index = part.shape[axis] // 2
    if part.shape[axis] % 2 == 1:
        indexer[axis] = slice(index, index+1)
    else:
        indexer[axis] = slice(index-1, index+1)
    indexer = tuple(indexer)

    out = _mean(
        part[indexer], axis=axis, dtype=None, out=out, keepdims=keepdims)
    if out_shape is not None:
        out = out.reshape(out_shape)
    return out


cdef ndarray _mean(
        ndarray a, axis=None, dtype=None, out=None, keepdims=False):
    if a.size == 0:
        # Return nan; see also https://github.com/numpy/numpy/issues/13582
        return _mean_core_empty(a, axis, dtype, out, keepdims)
    return _mean_core(a, axis, dtype, out, keepdims)

cdef ndarray _var(
        ndarray a, axis=None, dtype=None, out=None, ddof=0, keepdims=False):

    if axis is None:
        axis = tuple(range(a.ndim))
    if not isinstance(axis, tuple):
        axis = (axis,)

    dtype_mean = a.dtype
    dtype_out = numpy.dtype(dtype)
    if dtype is None:
        if a.dtype.kind in 'biu':
            dtype_mean = 'float64'
            dtype_out = 'float64'
        else:
            dtype_mean = a.dtype
            dtype_out = a.dtype
            if a.dtype.kind == 'c':
                dtype_out = numpy.dtype(a.dtype.char.lower())

    shape = a.shape
    cdef Py_ssize_t items = 1
    for ax in axis:
        items *= shape[ax]

    # Make alpha NaN when array is empty, mimics NumPy behavior, resulting in
    # NaN. See https://github.com/numpy/numpy/issues/13582 for an explanation
    # on why NaN is the result.
    div = max(items - ddof, 0)
    alpha = 1. / div if div != 0 else nan

    arrmean = a.mean(axis=axis, dtype=dtype_mean, out=None, keepdims=True)

    if out is None:
        if dtype_out == 'float16':
            var_core = _var_core_float16
        elif dtype_out == 'float32':
            var_core = _var_core_float32
        else:
            var_core = _var_core_float64
        return var_core(a, arrmean, alpha, axis=axis, keepdims=keepdims)

    out = _var_core_out(a, arrmean, alpha, out, axis=axis, keepdims=keepdims)
    return out.astype(dtype_out, copy=False)


cdef ndarray _std(
        ndarray a, axis=None, dtype=None, out=None, ddof=0, keepdims=False):
    ret = _var(
        a, axis=axis, dtype=dtype, out=None, ddof=ddof, keepdims=keepdims)
    return _math._sqrt(ret, dtype=dtype, out=out)


cdef _norm_preamble = '''
template <typename T> __device__ T my_norm(T x) { return x * x; }
__device__ float my_norm(const complex<float>& x) { return norm(x); }
__device__ double my_norm(const complex<double>& x) { return norm(x); }
'''


cdef _var_core_float16 = ReductionKernel(
    'S x, T mean, float32 alpha', 'float16 out',
    'my_norm(x - mean)',
    'a + b', 'out = alpha * a', '0', '_var_core', preamble=_norm_preamble)


cdef _var_core_float32 = ReductionKernel(
    'S x, T mean, float32 alpha', 'float32 out',
    'my_norm(x - mean)',
    'a + b', 'out = alpha * a', '0', '_var_core', preamble=_norm_preamble)


cdef _var_core_float64 = ReductionKernel(
    'S x, T mean, float64 alpha', 'float64 out',
    'my_norm(x - mean)',
    'a + b', 'out = alpha * a', '0', '_var_core', preamble=_norm_preamble)


cdef _var_core_out = ReductionKernel(
    'S x, T mean, U alpha', 'U out',
    'my_norm(x - mean)',
    'a + b', 'out = alpha * a', '0', '_var_core', preamble=_norm_preamble)


# TODO(okuta) needs cast
cdef _mean_core = create_reduction_func(
    'cupy_mean',
    ('?->d', 'B->d', 'h->d', 'H->d', 'i->d', 'I->d', 'l->d', 'L->d',
     'q->d', 'Q->d',
     ('e->e', (None, None, None, 'float')),
     'f->f', 'd->d', 'F->F', 'D->D'),
    ('in0', 'a + b',
     'out0 = a / _type_reduce(_in_ind.size() / _out_ind.size())', None))

cdef _mean_core_empty = create_reduction_func(
    'cupy_mean',
    ('?->d', 'B->d', 'h->d', 'H->d', 'i->d', 'I->d', 'l->d', 'L->d',
     'q->d', 'Q->d',
     ('e->e', (None, None, None, 'float')),
     'f->f', 'd->d', 'F->F', 'D->D'),
    ('in0', 'a + b',
     'out0 = a / _type_reduce(_in_ind.size() / _out_ind.size())', None), 0)

cdef _nanmean_preamble = '''
template <typename T>
struct nanmean_st{
    typedef long long ll;
    T value;
    ll count;
    __device__ nanmean_st() : value(0), count(0) { }
    __device__ nanmean_st(T v) :
        value(isnan(v) ? T(0) : v), count(isnan(v) ? 0 : 1) { }
    __device__ nanmean_st(T v, ll c) : value(v), count(c) { }
};

template <typename T>
__device__ nanmean_st<T> my_nanmean(
        const nanmean_st<T>& a, const nanmean_st<T>& b) {
    return nanmean_st<T>(a.value + b.value, a.count + b.count);
}
'''


cdef _nanmean_func = create_reduction_func(
    'cupy_nanmean',
    ('e->e', 'f->f', 'd->d', 'F->F', 'D->D'),
    ('in0', 'my_nanmean(a, b)',
     'out0 = a.value / type_out0_raw(a.count)', 'nanmean_st<type_out0_raw>'),
    None, _nanmean_preamble)


_count_non_nan = create_reduction_func(
    'cupy_count_non_nan',
    ('e->q', 'f->q', 'd->q'),
    ('isnan(in0) ? 0 : 1', 'a + b', 'out0 = a', None), 0)


cpdef ndarray _nanmean(ndarray a, axis, dtype, out, keepdims):
    return _nanmean_func(a, axis=axis, dtype=dtype, out=out, keepdims=keepdims)


cpdef ndarray _nanstd(ndarray a, axis, dtype, out, ddof, keepdims):
    var = _nanvar(a, axis, dtype, None, ddof, keepdims)
    return _math._sqrt(var, dtype=dtype, out=out)


cpdef ndarray _nanvar(ndarray a, axis, dtype, out, ddof, keepdims):
    assert a.dtype.kind != 'c', 'Variance for complex numbers is not ' \
                                'implemented. Current implemention does not ' \
                                'convert the dtype'

    _count = _count_non_nan(a, axis=axis, keepdims=True)
    arrsum = _math._nansum(a, axis=axis, dtype=dtype, out=None, keepdims=True)

    if out is None:
        return _nanvar_core(
            a, arrsum, _count, ddof, axis=axis, keepdims=keepdims)
    else:
        return _nanvar_core_out(
            a, arrsum, _count, ddof, out, axis=axis, keepdims=keepdims)


cdef _nanvar_preamble = '''
template <typename S, typename T>
__device__ T nanvar_impl(S x, T mean, long long alpha) {
    return (isnan(x) ? T(0) : T((x - mean) * (x - mean))) / alpha;
}
'''


cdef _nanvar_core = ReductionKernel(
    'S x, T sum, int64 _count, int64 ddof', 'S out',
    'nanvar_impl<S, T>(x, sum / _count, max(_count - ddof, 0LL))',
    'a + b', 'out = a', '0', '_nanvar_core', preamble=_nanvar_preamble)


cdef _nanvar_core_out = ReductionKernel(
    'S x, T sum, int64 _count, int64 ddof', 'U out',
    'nanvar_impl<S, T>(x, sum / _count, max(_count - ddof, 0LL))',
    'a + b', 'out = a', '0', '_nanvar_core', preamble=_nanvar_preamble)


# Variables to expose to Python
# (cythonized data cannot be exposed to Python, even with cpdef.)


amax = _amax
amin = _amin<|MERGE_RESOLUTION|>--- conflicted
+++ resolved
@@ -12,18 +12,10 @@
 from cupy.core cimport _routines_math as _math
 from cupy.core.core cimport ndarray
 
-<<<<<<< HEAD
-import cupy
-
-try:
-    from cupy.cuda import cub
-except ImportError:
-=======
 # TODO(leofang): always import cub when hipCUB is supported
 if not cupy.cuda.runtime.is_hip:
     from cupy.cuda import cub
 else:
->>>>>>> adfcc44b
     cub = None
 
 
