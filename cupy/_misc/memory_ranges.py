<<<<<<< HEAD
from cupy._core import _kernel
from cupy._core import _memory_range
from cupy.manipulation import join
=======
from cupy.core import _kernel
from cupy.core import _memory_range
from cupy._manipulation import join
>>>>>>> cd2550f1
from cupy._sorting import search


def may_share_memory(a, b, max_work=None):
    if max_work is None:
        return _memory_range.may_share_bounds(a, b)

    raise NotImplementedError('Only supported for `max_work` is `None`')


_get_memory_ptrs_kernel = _kernel.ElementwiseKernel(
    'T x', 'uint64 out',
    'out = (unsigned long long)(&x)',
    'get_memory_ptrs'
)


def _get_memory_ptrs(x):
    if x.dtype.kind != 'c':
        return _get_memory_ptrs_kernel(x)
    return join.concatenate([
        _get_memory_ptrs_kernel(x.real),
        _get_memory_ptrs_kernel(x.imag)
    ])


def shares_memory(a, b, max_work=None):
    if a is b and a.size != 0:
        return True
    if max_work == 'MAY_SHARE_BOUNDS':
        return _memory_range.may_share_bounds(a, b)

    if max_work in (None, 'MAY_SHARE_EXACT'):
        a_ptrs = _get_memory_ptrs(a).ravel()
        b_ptrs = _get_memory_ptrs(b).reshape(-1, 1)
        a_ptrs.sort()
        x = search.searchsorted(a_ptrs, b_ptrs, 'left')
        y = search.searchsorted(a_ptrs, b_ptrs, 'right')
        return bool((x != y).any())

    raise NotImplementedError('Not supported for integer `max_work`.')<|MERGE_RESOLUTION|>--- conflicted
+++ resolved
@@ -1,12 +1,6 @@
-<<<<<<< HEAD
 from cupy._core import _kernel
 from cupy._core import _memory_range
-from cupy.manipulation import join
-=======
-from cupy.core import _kernel
-from cupy.core import _memory_range
 from cupy._manipulation import join
->>>>>>> cd2550f1
 from cupy._sorting import search
 
 
