--- conflicted
+++ resolved
@@ -1,105 +1,4 @@
 :orphan:
 
-<<<<<<< HEAD
-Special functions (:mod:`cupyx.scipy.special`)
-===============================================
 
-.. Hint:: `SciPy API Reference: Special functions (scipy.special) <https://docs.scipy.org/doc/scipy/reference/special.html>`_
-
-Bessel functions
-----------------
-
-.. autosummary::
-   :toctree: generated/
-
-   j0
-   j1
-   y0
-   y1
-   i0
-   i1
-
-
-Raw statistical functions
--------------------------
-
-.. seealso:: :mod:`cupyx.scipy.stats`
-
-.. autosummary::
-   :toctree: generated/
-
-   ndtr
-
-
-Information Theory functions
-----------------------------
-
-.. autosummary::
-   :toctree: generated/
-
-   entr
-   rel_entr
-   kl_div
-   huber
-   pseudo_huber
-
-
-Gamma and related functions
----------------------------
-
-.. autosummary::
-   :toctree: generated/
-
-   gamma
-   gammaln
-   gammainc
-   gammaincinv
-   gammaincc
-   gammainccinv
-   polygamma
-   digamma
-   poch
-
-
-Error function and Fresnel integrals
-------------------------------------
-
-.. autosummary::
-   :toctree: generated/
-
-   erf
-   erfc
-   erfcx
-   erfinv
-   erfcinv
-
-
-Legendre functions
----------------------------
-
-.. autosummary::
-   :toctree: generated/
-
-   lpmv
-   sph_harm
-
-
-Other special functions
------------------------
-
-.. autosummary::
-   :toctree: generated/
-
-   zeta
-
-
-Convenience functions
------------------------
-
-.. autosummary::
-   :toctree: generated/
-
-   log1p
-=======
-This document has been moved to :doc:`scipy_special`.
->>>>>>> 4fcb2db2
+This document has been moved to :doc:`scipy_special`.